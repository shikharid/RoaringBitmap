package org.roaringbitmap.longlong;

import static org.junit.jupiter.api.Assertions.assertArrayEquals;
import static org.junit.jupiter.api.Assertions.assertEquals;
import static org.junit.jupiter.api.Assertions.assertFalse;
import static org.junit.jupiter.api.Assertions.assertNotEquals;
import static org.junit.jupiter.api.Assertions.assertNotSame;
import static org.junit.jupiter.api.Assertions.assertThrows;
import static org.junit.jupiter.api.Assertions.assertTrue;
import static org.junit.jupiter.api.Assertions.fail;
<<<<<<< HEAD

import org.apache.commons.lang3.SerializationUtils;
import org.junit.jupiter.api.function.Executable;
=======
>>>>>>> eca836be
import static org.roaringbitmap.Util.toUnsignedLong;

import com.google.common.primitives.Ints;
import com.google.common.primitives.Longs;
import java.io.ByteArrayInputStream;
import java.io.ByteArrayOutputStream;
import java.io.DataInputStream;
import java.io.DataOutputStream;
import java.io.IOException;
import java.io.ObjectInputStream;
import java.io.ObjectOutputStream;
import java.nio.ByteBuffer;
import java.nio.ByteOrder;
import java.util.*;

import org.junit.jupiter.api.Assertions;
import org.junit.jupiter.api.Test;
import org.roaringbitmap.RoaringBitmap;
import org.roaringbitmap.ValidationRangeConsumer;
import static org.roaringbitmap.ValidationRangeConsumer.Value.ABSENT;
import static org.roaringbitmap.ValidationRangeConsumer.Value.PRESENT;
import org.roaringbitmap.art.LeafNode;
import org.roaringbitmap.art.LeafNodeIterator;

public class TestRoaring64Bitmap {

  private Roaring64Bitmap newDefaultCtor() {
    return new Roaring64Bitmap();
  }

  private Set<Long> getSourceForAllKindsOfNodeTypes() {
    Random random = new Random(1234);
    Set<Long> source = new HashSet<>();
    int total = 10000;
    for (int i = 0; i < total; i++) {
      while (!source.add(random.nextLong())) {
        // Retry adding a different long which is not in the Set
      }
    }
    Assertions.assertEquals(total, source.size());
    return source;
  }

  @Test
  public void testEquality() {
    Roaring64Bitmap rb1 = new Roaring64Bitmap();
    Roaring64Bitmap rb2 = new Roaring64Bitmap();
    assertEquals(rb1, rb2);
    rb1.addLong(1);
    assertNotEquals(rb1, rb2);
    rb1.removeLong(1);
    assertEquals(rb1, rb2);
  }

  @Test
  public void test() throws Exception {
    Random random = new Random(1234);
    Roaring64Bitmap roaring64Bitmap = new Roaring64Bitmap();
    Set<Long> source = new HashSet<>();
    int total = 1000000;
    for (int i = 0; i < total; i++) {
      long l = random.nextLong();
      roaring64Bitmap.addLong(l);
      source.add(l);
    }
    LongIterator longIterator = roaring64Bitmap.getLongIterator();
    int i = 0;
    while (longIterator.hasNext()) {
      long actual = longIterator.next();
      Assertions.assertTrue(source.contains(actual));
      i++;
    }
    Assertions.assertEquals(total, i);
  }

  @Test
  public void testAllKindOfNodeTypesSerDeser() throws Exception {
    Set<Long> source = getSourceForAllKindsOfNodeTypes();

    Roaring64Bitmap roaring64Bitmap = new Roaring64Bitmap();
    source.forEach(roaring64Bitmap::addLong);

    LongIterator longIterator = roaring64Bitmap.getLongIterator();
    int i = 0;
    while (longIterator.hasNext()) {
      long actual = longIterator.next();
      Assertions.assertTrue(source.contains(actual));
      i++;
    }
    Assertions.assertEquals(source.size(), i);
    //test all kind of nodes's serialization/deserialization
    long sizeL = roaring64Bitmap.serializedSizeInBytes();
    if (sizeL > Integer.MAX_VALUE) {
      return;
    }
    int sizeInt = (int) sizeL;
    long select2 = roaring64Bitmap.select(2);
    ByteArrayOutputStream byteArrayOutputStream = new ByteArrayOutputStream(sizeInt);
    DataOutputStream dataOutputStream = new DataOutputStream(byteArrayOutputStream);
    roaring64Bitmap.serialize(dataOutputStream);
    ByteArrayInputStream byteArrayInputStream = new ByteArrayInputStream(
        byteArrayOutputStream.toByteArray());
    DataInputStream dataInputStream = new DataInputStream(byteArrayInputStream);
    Roaring64Bitmap deserStreamOne = new Roaring64Bitmap();
    deserStreamOne.deserialize(dataInputStream);
    Assertions.assertEquals(select2, deserStreamOne.select(2));
    deserStreamOne = null;
    byteArrayInputStream = null;
    byteArrayOutputStream = null;
    ByteBuffer byteBuffer = ByteBuffer.allocate(sizeInt).order(ByteOrder.LITTLE_ENDIAN);
    roaring64Bitmap.serialize(byteBuffer);
    roaring64Bitmap = null;
    byteBuffer.flip();
    Roaring64Bitmap deserBBOne = new Roaring64Bitmap();
    deserBBOne.deserialize(byteBuffer);
    Assertions.assertEquals(select2, deserBBOne.select(2));
  }

  @Test
  public void testEmpty() {
    Roaring64Bitmap map = newDefaultCtor();

    assertFalse(map.getLongIterator().hasNext());
    assertEquals(0, map.getLongCardinality());
    assertTrue(map.isEmpty());
    assertFalse(map.contains(0));
    assertEquals(0, map.rankLong(Long.MIN_VALUE));
    assertEquals(0, map.rankLong(Long.MIN_VALUE + 1));
    assertEquals(0, map.rankLong(-1));
    assertEquals(0, map.rankLong(0));
    assertEquals(0, map.rankLong(1));
    assertEquals(0, map.rankLong(Long.MAX_VALUE - 1));
    assertEquals(0, map.rankLong(Long.MAX_VALUE));
  }

  @Test
  public void testZero() {
    Roaring64Bitmap map = newDefaultCtor();
    map.addLong(0);

    LongIterator iterator = map.getLongIterator();
    assertTrue(iterator.hasNext());
    assertEquals(0, iterator.next());
    assertEquals(0, map.select(0));
    assertTrue(map.contains(0));
    assertFalse(iterator.hasNext());
    assertEquals(1, map.getLongCardinality());
    assertFalse(map.isEmpty());
    assertEquals(1, map.rankLong(Long.MIN_VALUE));
    assertEquals(1, map.rankLong(Integer.MIN_VALUE - 1L));
    assertEquals(1, map.rankLong(-1));
    assertEquals(1, map.rankLong(0));
    assertEquals(1, map.rankLong(1));
    assertEquals(1, map.rankLong(Integer.MAX_VALUE + 1L));
    assertEquals(1, map.rankLong(Long.MAX_VALUE));
  }


  @Test
  public void testMinusOne_Unsigned() {
    Roaring64Bitmap map = newDefaultCtor();
    map.addLong(-1);

    LongIterator iterator = map.getLongIterator();
    assertTrue(iterator.hasNext());
    assertEquals(-1, iterator.next());
    assertEquals(-1, map.select(0));
    assertTrue(map.contains(-1));
    assertFalse(iterator.hasNext());
    assertEquals(1, map.getLongCardinality());
    assertFalse(map.isEmpty());
    assertEquals(0, map.rankLong(Long.MIN_VALUE));
    assertEquals(0, map.rankLong(Integer.MIN_VALUE - 1L));
    assertEquals(0, map.rankLong(0));
    assertEquals(0, map.rankLong(1));
    assertEquals(0, map.rankLong(Integer.MAX_VALUE + 1L));
    assertEquals(0, map.rankLong(Long.MAX_VALUE));
    assertEquals(0, map.rankLong(-2));
    assertEquals(1, map.rankLong(-1));
    assertArrayEquals(new long[]{-1L}, map.toArray());
  }

  @Test
  public void testSimpleIntegers() {
    Roaring64Bitmap map = newDefaultCtor();
    map.addLong(123);
    map.addLong(234);

    LongIterator iterator = map.getLongIterator();
    assertTrue(iterator.hasNext());
    assertEquals(123, iterator.next());
    assertEquals(123, map.select(0));
    assertTrue(map.contains(123));
    assertTrue(iterator.hasNext());
    assertEquals(234, iterator.next());
    assertEquals(234, map.select(1));
    assertTrue(map.contains(234));
    assertFalse(iterator.hasNext());
    assertFalse(map.contains(345));
    assertEquals(2, map.getLongCardinality());
    assertEquals(0, map.rankLong(0));
    assertEquals(1, map.rankLong(123));
    assertEquals(1, map.rankLong(233));
    assertEquals(2, map.rankLong(234));
    assertEquals(2, map.rankLong(235));
    assertEquals(2, map.rankLong(Integer.MAX_VALUE + 1L));
    assertEquals(2, map.rankLong(Long.MAX_VALUE));
    assertArrayEquals(new long[]{123L, 234L}, map.toArray());
  }

  @Test
  public void testAddOneSelect2() {
    assertThrows(IllegalArgumentException.class, () -> {
      Roaring64Bitmap map = newDefaultCtor();
      map.addLong(123);
      map.select(1);
    });
  }

  @Test
  public void testAddInt() {
    Roaring64Bitmap map = newDefaultCtor();
    map.addInt(-1);
    assertEquals(0xFFFFFFFFL, map.select(0));
  }

  @Test
  public void testIterator_NextWithoutHasNext_Filled() {
    Roaring64Bitmap map = newDefaultCtor();
    map.addLong(0);
    assertTrue(map.getLongIterator().hasNext());
    assertEquals(0, map.getLongIterator().next());
  }

  @Test
  public void testIterator_NextWithoutHasNext_Empty() {
    assertThrows(IllegalStateException.class, () -> {
      Roaring64Bitmap map = newDefaultCtor();
      map.getLongIterator().next();
    });
  }

  @Test
  public void testLongMaxValue() {
    Roaring64Bitmap map = newDefaultCtor();
    map.addLong(Long.MAX_VALUE);
    LongIterator iterator = map.getLongIterator();
    assertTrue(iterator.hasNext());
    assertEquals(Long.MAX_VALUE, iterator.next());
    assertEquals(Long.MAX_VALUE, map.select(0));
    assertFalse(iterator.hasNext());
    assertEquals(1, map.getLongCardinality());
    assertEquals(1, map.rankLong(Long.MIN_VALUE));
    assertEquals(1, map.rankLong(Long.MIN_VALUE + 1));
    assertEquals(1, map.rankLong(-1));
    assertEquals(0, map.rankLong(0));
    assertEquals(0, map.rankLong(1));
    assertEquals(0, map.rankLong(Long.MAX_VALUE - 1));
    assertEquals(1, map.rankLong(Long.MAX_VALUE));
    assertArrayEquals(new long[]{Long.MAX_VALUE}, map.toArray());
  }

  @Test
  public void testLongMinValue() {
    Roaring64Bitmap map = newDefaultCtor();
    map.addLong(Long.MIN_VALUE);
    LongIterator iterator = map.getLongIterator();
    assertTrue(iterator.hasNext());
    assertEquals(Long.MIN_VALUE, iterator.next());
    assertEquals(Long.MIN_VALUE, map.select(0));
    assertFalse(iterator.hasNext());
    assertEquals(1, map.getLongCardinality());
    assertEquals(1, map.rankLong(Long.MIN_VALUE));
    assertEquals(1, map.rankLong(Long.MIN_VALUE + 1));
    assertEquals(1, map.rankLong(-1));
    assertEquals(0, map.rankLong(0));
    assertEquals(0, map.rankLong(1));
    assertEquals(0, map.rankLong(Long.MAX_VALUE - 1));
    assertEquals(0, map.rankLong(Long.MAX_VALUE));
  }

  @Test
  public void testLongMinValueZeroOneMaxValue() {
    Roaring64Bitmap map = newDefaultCtor();

    map.addLong(Long.MIN_VALUE);
    map.addLong(0);
    map.addLong(1);
    map.addLong(Long.MAX_VALUE);
    LongIterator iterator = map.getLongIterator();
    assertEquals(0, iterator.next());
    assertEquals(0, map.select(0));
    assertEquals(1, iterator.next());
    assertEquals(1, map.select(1));
    assertEquals(Long.MAX_VALUE, iterator.next());
    assertEquals(Long.MAX_VALUE, map.select(2));
    assertEquals(Long.MIN_VALUE, iterator.next());
    assertEquals(Long.MIN_VALUE, map.select(3));
    assertFalse(iterator.hasNext());
    assertEquals(4, map.getLongCardinality());
    assertEquals(4, map.rankLong(Long.MIN_VALUE));
    assertEquals(4, map.rankLong(Long.MIN_VALUE + 1));
    assertEquals(4, map.rankLong(-1));
    assertEquals(1, map.rankLong(0));
    assertEquals(2, map.rankLong(1));
    assertEquals(2, map.rankLong(2));
    assertEquals(2, map.rankLong(Long.MAX_VALUE - 1));
    assertEquals(3, map.rankLong(Long.MAX_VALUE));

    final List<Long> foreach = new ArrayList<>();
    map.forEach(new LongConsumer() {

      @Override
      public void accept(long value) {
        foreach.add(value);
      }
    });
    assertEquals(Arrays.asList(0L, 1L, Long.MAX_VALUE, Long.MIN_VALUE), foreach);
  }

  @Test
  public void testReverseIterator_SingleBuket() {
    Roaring64Bitmap map = newDefaultCtor();
    map.addLong(123);
    map.addLong(234);
    LongIterator iterator = map.getReverseLongIterator();
    assertTrue(iterator.hasNext());
    assertEquals(234, iterator.next());
    assertTrue(iterator.hasNext());
    assertEquals(123, iterator.next());
    assertFalse(iterator.hasNext());
  }

  @Test
  public void testReverseIterator_MultipleBuket() {
    Roaring64Bitmap map = newDefaultCtor();

    map.addLong(123);
    map.addLong(Long.MAX_VALUE);
    LongIterator iterator = map.getReverseLongIterator();
    assertTrue(iterator.hasNext());
    assertEquals(Long.MAX_VALUE, iterator.next());
    assertTrue(iterator.hasNext());
    assertEquals(123, iterator.next());
    assertFalse(iterator.hasNext());
  }

  @Test
  public void testRemove() {
    Roaring64Bitmap map = newDefaultCtor();

    // Add a value
    map.addLong(123);
    assertEquals(1L, map.getLongCardinality());

    // Remove it
    map.removeLong(123L);
    assertEquals(0L, map.getLongCardinality());
    assertTrue(map.isEmpty());

    // Add it back
    map.addLong(123);
    assertEquals(1L, map.getLongCardinality());
  }

  @Test
  public void testRemoveDifferentBuckets() {
    Roaring64Bitmap map = newDefaultCtor();

    // Add two values
    map.addLong(123);
    map.addLong(Long.MAX_VALUE);
    assertEquals(2L, map.getLongCardinality());

    // Remove biggest
    map.removeLong(Long.MAX_VALUE);
    assertEquals(1L, map.getLongCardinality());

    assertEquals(123L, map.select(0));

    // Add back to different bucket
    map.addLong(Long.MAX_VALUE);
    assertEquals(2L, map.getLongCardinality());

    assertEquals(123L, map.select(0));
    assertEquals(Long.MAX_VALUE, map.select(1));
  }

  @Test
  public void testRemoveDifferentBuckets_RemoveBigAddIntermediate() {
    Roaring64Bitmap map = newDefaultCtor();

    // Add two values
    map.addLong(123);
    map.addLong(Long.MAX_VALUE);
    assertEquals(2L, map.getLongCardinality());

    // Remove biggest
    map.removeLong(Long.MAX_VALUE);
    assertEquals(1L, map.getLongCardinality());

    assertEquals(123L, map.select(0));

    // Add back to different bucket
    map.addLong(Long.MAX_VALUE / 2L);
    assertEquals(2L, map.getLongCardinality());

    assertEquals(123L, map.select(0));
    assertEquals(Long.MAX_VALUE / 2L, map.select(1));
  }

  @Test
  public void testRemoveDifferentBuckets_RemoveIntermediateAddBug() {
    Roaring64Bitmap map = newDefaultCtor();

    // Add two values
    map.addLong(123);
    map.addLong(Long.MAX_VALUE / 2L);
    assertEquals(2L, map.getLongCardinality());

    // Remove biggest
    map.removeLong(Long.MAX_VALUE / 2L);
    assertEquals(1L, map.getLongCardinality());

    assertEquals(123L, map.select(0));

    // Add back to different bucket
    map.addLong(Long.MAX_VALUE);
    assertEquals(2L, map.getLongCardinality());

    assertEquals(123L, map.select(0));
    assertEquals(Long.MAX_VALUE, map.select(1));
  }

  @Test
  public void testPerfManyDifferentBuckets() {
    Roaring64Bitmap map = newDefaultCtor();

    long problemSize = 1000 * 1000L;
    for (long i = 1; i <= problemSize; i++) {
      map.addLong(i * Integer.MAX_VALUE + 1L);
    }

    long cardinality = map.getLongCardinality();
    assertEquals(problemSize, cardinality);

    long last = map.select(cardinality - 1);
    assertEquals(cardinality, map.rankLong(last));
  }

  @Test
  public void testLargeSelectLong() {
    long positive = 1;
    long negative = -1;
    Roaring64Bitmap map = newDefaultCtor();
    map.addLong(positive);
    map.addLong(negative);
    long first = map.select(0);
    long last = map.select(1);

    assertEquals(positive, first);
    assertEquals(negative, last);
  }


  @Test
  public void testLargeRankLong() {
    long positive = 1;
    long negative = -1;
    Roaring64Bitmap map = newDefaultCtor();
    map.addLong(positive);
    map.addLong(negative);
    assertEquals(2, map.rankLong(negative));
  }


  @Test
  public void testIterationOrder() {
    long positive = 1;
    long negative = -1;
    Roaring64Bitmap map = newDefaultCtor();
    map.addLong(positive);
    map.addLong(negative);
    LongIterator it = map.getLongIterator();
    long first = it.next();
    long last = it.next();
    assertEquals(positive, first);
    assertEquals(negative, last);
  }

  @Test
  public void testAddingLowValueAfterHighValue() {
    Roaring64Bitmap map = newDefaultCtor();
    map.addLong(Long.MAX_VALUE);
    assertEquals(Long.MAX_VALUE, map.select(0));
    map.addLong(666);
    assertEquals(666, map.select(0));
    assertEquals(Long.MAX_VALUE, map.select(1));
  }

  @Test
  public void testSerializationEmpty() throws IOException, ClassNotFoundException {
    final Roaring64Bitmap map = newDefaultCtor();

    TestRoaring64NavigableMap.checkSerializeBytes(map);

    final Roaring64Bitmap clone = SerializationUtils.clone(map);

    // Check the test has not simply copied the ref
    assertNotSame(map, clone);
    assertEquals(0, clone.getLongCardinality());
  }

  @Test
  public void testSerialization_ToBigEndianBuffer() throws IOException {
    final Roaring64Bitmap map = newDefaultCtor();
    map.addLong(123);
    ByteBuffer buffer = ByteBuffer.allocate((int) map.serializedSizeInBytes())
        .order(ByteOrder.BIG_ENDIAN);
    map.serialize(buffer);
    assertEquals(map.serializedSizeInBytes(), buffer.position());
  }

  @Test
  public void testSerialization_OneValue() throws IOException, ClassNotFoundException {
    final Roaring64Bitmap map = newDefaultCtor();
    map.addLong(123);

    TestRoaring64NavigableMap.checkSerializeBytes(map);

    final Roaring64Bitmap clone = SerializationUtils.clone(map);

    // Check the test has not simply copied the ref
    assertNotSame(map, clone);
    assertEquals(1, clone.getLongCardinality());
    assertEquals(123, clone.select(0));
  }


  @Test
  public void testSerialization() throws IOException, ClassNotFoundException {
    final Roaring64Bitmap map = newDefaultCtor();
    map.addLong(123);

    TestRoaring64NavigableMap.checkSerializeBytes(map);

    final Roaring64Bitmap clone = SerializationUtils.clone(map);

    // Check the test has not simply copied the ref
    assertNotSame(map, clone);
    assertEquals(1, clone.getLongCardinality());
    assertEquals(123, clone.select(0));
  }


  @Test
  public void testSerializationMultipleBuckets()
      throws IOException, ClassNotFoundException {
    final Roaring64Bitmap map = newDefaultCtor();
    map.addLong(-123);
    map.addLong(123);
    map.addLong(Long.MAX_VALUE);

    TestRoaring64NavigableMap.checkSerializeBytes(map);

    final Roaring64Bitmap clone = SerializationUtils.clone(map);

    // Check the test has not simply copied the ref
    assertNotSame(map, clone);
    assertEquals(3, clone.getLongCardinality());
    assertEquals(123, clone.select(0));
    assertEquals(Long.MAX_VALUE, clone.select(1));
    assertEquals(-123, clone.select(2));
    int sizeInByteInt = map.getSizeInBytes();
    ByteBuffer byteBuffer = ByteBuffer.allocate(sizeInByteInt).order(ByteOrder.LITTLE_ENDIAN);
    map.serialize(byteBuffer);
    byteBuffer.flip();
    Roaring64Bitmap anotherDeserMap = newDefaultCtor();
    anotherDeserMap.deserialize(byteBuffer);
    assertEquals(3, anotherDeserMap.getLongCardinality());
    assertEquals(123, anotherDeserMap.select(0));
    assertEquals(Long.MAX_VALUE, anotherDeserMap.select(1));
    assertEquals(-123, anotherDeserMap.select(2));
  }


  @Test
  public void testOrSameBucket() {
    Roaring64Bitmap left = newDefaultCtor();
    Roaring64Bitmap right = newDefaultCtor();

    left.addLong(123);
    right.addLong(234);

    left.or(right);

    assertEquals(2, left.getLongCardinality());

    assertEquals(123, left.select(0));
    assertEquals(234, left.select(1));
  }

  @Test
  public void testOrMultipleBuckets() {
    Roaring64Bitmap left = newDefaultCtor();
    Roaring64Bitmap right = newDefaultCtor();

    left.addLong(123);
    left.addLong(Long.MAX_VALUE);
    right.addLong(234);

    left.or(right);

    assertEquals(3, left.getLongCardinality());

    assertEquals(123, left.select(0));
    assertEquals(234, left.select(1));
    assertEquals(Long.MAX_VALUE, left.select(2));
  }

  @Test
  public void testOrDifferentBucket() {
    Roaring64Bitmap left = newDefaultCtor();
    Roaring64Bitmap right = newDefaultCtor();

    left.addLong(123);
    right.addLong(Long.MAX_VALUE / 2);

    left.or(right);

    assertEquals(2, left.getLongCardinality());

    assertEquals(123, left.select(0));
    assertEquals(Long.MAX_VALUE / 2, left.select(1));
  }


  @Test
  public void testOrDifferentBucket2() {
    Roaring64Bitmap left = newDefaultCtor();
    Roaring64Bitmap right = newDefaultCtor();

    left.addLong(123);
    right.addLong(Long.MAX_VALUE);

    left.or(right);

    assertEquals(2, left.getLongCardinality());

    assertEquals(123, left.select(0));
    assertEquals(Long.MAX_VALUE, left.select(1));
  }

  @Test
  public void testOrCloneInput() {
    Roaring64Bitmap left = newDefaultCtor();
    Roaring64Bitmap right = newDefaultCtor();

    right.addLong(123);

    // We push in left a bucket which does not exist
    left.or(right);

    // Then we mutate left: ensure it does not impact right as it should remain unchanged
    left.addLong(234);

    assertEquals(2, left.getLongCardinality());
    assertEquals(123, left.select(0));
    assertEquals(234, left.select(1));

    assertEquals(1, right.getLongCardinality());
    assertEquals(123, right.select(0));
  }


  @Test
  public void testXorBucket() {
    Roaring64Bitmap left = newDefaultCtor();
    Roaring64Bitmap right = newDefaultCtor();

    left.addLong(123);
    left.addLong(234);
    right.addLong(234);
    right.addLong(345);

    // We have 1 shared value: 234
    left.xor(right);

    assertEquals(2, left.getLongCardinality());
    assertEquals(123, left.select(0));
    assertEquals(345, left.select(1));
  }

  @Test
  public void testXor() {
    Roaring64Bitmap left = newDefaultCtor();
    Roaring64Bitmap right = newDefaultCtor();

    left.addLong(123);
    left.addLong(234);
    right.addLong(234);
    right.addLong(345);

    left.xor(right);

    assertEquals(2, left.getLongCardinality());
    assertEquals(123, left.select(0));
    assertEquals(345, left.select(1));
  }

  @Test
  public void testXorDifferentBucket() {
    Roaring64Bitmap left = newDefaultCtor();
    Roaring64Bitmap right = newDefaultCtor();

    left.addLong(123);
    right.addLong(Long.MAX_VALUE);

    // We have 1 shared value: 234
    left.xor(right);

    assertEquals(2, left.getLongCardinality());
    assertEquals(123, left.select(0));
    assertEquals(Long.MAX_VALUE, left.select(1));
  }

  @Test
  public void testXor_MultipleBucket() {
    Roaring64Bitmap left = newDefaultCtor();
    Roaring64Bitmap right = newDefaultCtor();

    left.addLong(123);
    left.addLong(Long.MAX_VALUE);
    right.addLong(Long.MAX_VALUE);

    // We have 1 shared value: 234
    left.xor(right);

    assertEquals(1, left.getLongCardinality());
    assertEquals(123, left.select(0));
  }


  @Test
  public void testAndSingleBucket() {
    Roaring64Bitmap left = newDefaultCtor();
    Roaring64Bitmap right = newDefaultCtor();

    left.addLong(123);
    left.addLong(234);
    right.addLong(234);
    right.addLong(345);

    // We have 1 shared value: 234
    left.and(right);

    assertEquals(1, left.getLongCardinality());
    assertEquals(234, left.select(0));
  }

  @Test
  public void testAnd() {
    Roaring64Bitmap left = newDefaultCtor();
    Roaring64Bitmap right = newDefaultCtor();

    left.addLong(123);
    right.addLong(123);

    // We have 1 shared value: 234
    left.and(right);

    assertEquals(1, left.getLongCardinality());
    assertEquals(123, left.select(0));
  }

  @Test
  public void testAndDisjoint() {
    // There are no shared values between these maps.
    final long[] leftData = new long[]{1076595327100L, 1074755534972L, 5060192403580L, 5060308664444L};
    final long[] rightData = new long[]{3470563844L};

    Roaring64Bitmap left = Roaring64Bitmap.bitmapOf(leftData);
    Roaring64Bitmap right = Roaring64Bitmap.bitmapOf(rightData);

    left.and(right);

    Roaring64Bitmap swapLeft = Roaring64Bitmap.bitmapOf(rightData);
    Roaring64Bitmap swapRight = Roaring64Bitmap.bitmapOf(leftData);

    swapLeft.and(swapRight);

    assertEquals(0, left.getLongCardinality());
    assertEquals(0, swapLeft.getLongCardinality());
    assertThrows(IllegalArgumentException.class, () -> left.select(0));
    assertThrows(IllegalArgumentException.class, () -> swapLeft.select(0));
  }

  @Test
  void testToArrayAfterAndOptHasEmptyContainer() {
    Roaring64Bitmap bitmap = new Roaring64Bitmap();
    bitmap.addLong(0);

    Roaring64Bitmap bitmap2 = new Roaring64Bitmap();
    bitmap2.addLong(1);
    //bit and
    bitmap.and(bitmap2);
    //to array
    Assertions.assertDoesNotThrow(bitmap::toArray);
  }

  @Test
  public void testAndDifferentBucket() {
    Roaring64Bitmap left = newDefaultCtor();
    Roaring64Bitmap right = newDefaultCtor();

    left.addLong(123);
    right.addLong(Long.MAX_VALUE);

    // We have 1 shared value: 234
    left.and(right);

    assertEquals(0, left.getLongCardinality());
  }

  @Test
  public void testAndMultipleBucket() {
    Roaring64Bitmap left = newDefaultCtor();
    Roaring64Bitmap right = newDefaultCtor();

    left.addLong(123);
    left.addLong(Long.MAX_VALUE);
    right.addLong(Long.MAX_VALUE);

    // We have 1 shared value: 234
    left.and(right);

    assertEquals(1, left.getLongCardinality());
    assertEquals(Long.MAX_VALUE, left.select(0));
  }


  @Test
  public void testAndNotSingleBucket() {
    Roaring64Bitmap left = newDefaultCtor();
    Roaring64Bitmap right = newDefaultCtor();

    left.addLong(123);
    left.addLong(234);
    right.addLong(234);
    right.addLong(345);

    // We have 1 shared value: 234
    left.andNot(right);

    assertEquals(1, left.getLongCardinality());
    assertEquals(123, left.select(0));
  }

  @Test
  public void testAndNot() {
    Roaring64Bitmap left = newDefaultCtor();
    Roaring64Bitmap right = newDefaultCtor();

    left.addLong(123);
    right.addLong(234);

    // We have 1 shared value: 234
    left.andNot(right);

    assertEquals(1, left.getLongCardinality());
    assertEquals(123, left.select(0));
  }

  @Test
  public void testAndNotDifferentBucket() {
    Roaring64Bitmap left = newDefaultCtor();
    Roaring64Bitmap right = newDefaultCtor();

    left.addLong(123);
    right.addLong(Long.MAX_VALUE);

    // We have 1 shared value: 234
    left.andNot(right);

    assertEquals(1, left.getLongCardinality());
    assertEquals(123, left.select(0));
  }

  @Test
  public void testAndNot_MultipleBucket() {
    Roaring64Bitmap left = newDefaultCtor();
    Roaring64Bitmap right = newDefaultCtor();

    left.addLong(123);
    left.addLong(Long.MAX_VALUE);
    right.addLong(Long.MAX_VALUE);

    // We have 1 shared value: 234
    left.andNot(right);

    assertEquals(1, left.getLongCardinality());
    assertEquals(123, left.select(0));
  }

  @Test
  public void testFlipSameContainer() {
    Roaring64Bitmap map = newDefaultCtor();

    map.addLong(0);
    map.flip(1,2);

    assertEquals(2, map.getLongCardinality());
    assertEquals(1, map.select(1));
  }

  @Test
  public void testFlipMiddleContainer() {
    Roaring64Bitmap map = newDefaultCtor();

    map.addLong(0);
    map.addLong(0x20001);

    map.flip(0x10001,0x10002);

    assertEquals(3, map.getLongCardinality());
    assertEquals(0x10001, map.select(1));
  }

  @Test
  public void testFlipNextContainer() {
    Roaring64Bitmap map = newDefaultCtor();

    map.addLong(0);
    map.flip(0x10001,0x10002);

    assertEquals(2, map.getLongCardinality());
    assertEquals(0x10001, map.select(1));
  }

  @Test
  public void testFlipToEdgeContainer() {
    Roaring64Bitmap map = newDefaultCtor();

    map.addLong(0);
    map.flip(0xFFFF,0x10000);

    assertEquals(2, map.getLongCardinality());
    assertEquals(0xFFFF, map.select(1));
  }

  @Test
  public void testFlipOverEdgeContainer() {
    Roaring64Bitmap map = newDefaultCtor();

    map.addLong(0);
    map.flip(0xFFFF,0x10002);

    assertEquals(4, map.getLongCardinality());
    assertEquals(0x10001, map.select(3));
  }

  @Test
  public void testFlipPriorContainer() {
    Roaring64Bitmap map = newDefaultCtor();

    map.addLong(0x10001);
    map.flip(1L,2L);

    assertEquals(2, map.getLongCardinality());
    assertEquals(1, map.select(0));
    assertEquals(0x10001, map.select(1));
  }

  @Test
  public void testFlipSameNonZeroValuesNoChange() {
    Roaring64Bitmap map = newDefaultCtor();

    map.addLong(0);
    map.flip(1L,1L);

    assertEquals(1, map.getLongCardinality());
    assertEquals(0, map.select(0));
  }

  @Test
  public void testFlipPositiveStartGreaterThanEndNoChange() {
    Roaring64Bitmap map = newDefaultCtor();

    map.addLong(0);
    map.flip(2L,1L);

    assertEquals(1, map.getLongCardinality());
    assertEquals(0, map.select(0));
  }

  @Test
  public void testFlipNegStartGreaterThanEndNoChange() {
    Roaring64Bitmap map = newDefaultCtor();

    map.addLong(0);
    map.flip(-1L,-3L);

    assertEquals(1, map.getLongCardinality());
    assertEquals(0, map.select(0));
  }

  @Test
  public void testFlipNegStartGreaterThanPosEndNoChange() {
    Roaring64Bitmap map = newDefaultCtor();

    map.addLong(0);
    map.flip(-1L,0x7FffFFffFFffFFffL);

    assertEquals(1, map.getLongCardinality());
    assertEquals(0, map.select(0));
  }

  @Test
  public void testFlipRangeCrossingFromPosToNegInHexWorks() {
    Roaring64Bitmap map = newDefaultCtor();

    map.addLong(0);
    map.flip(0x7FffFFffFFffFFffL, 0x8000000000000001L);

    assertEquals(3, map.getLongCardinality());
    assertEquals(0L, map.select(0));
    assertEquals(0x7FffFFffFFffFFffL, map.select(1));
    assertEquals(0x8000000000000000L, map.select(2));
  }

  @Test
  public void testFlipRangeCrossingFromPosToNegInDecWorks() {
    Roaring64Bitmap map = newDefaultCtor();

    map.addLong(0);
    map.flip(9223372036854775807L, -9223372036854775807L);

    assertEquals(3, map.getLongCardinality());
    assertEquals(0L, map.select(0));
    assertEquals(9223372036854775807L, map.select(1));
    assertEquals(-9223372036854775808L, map.select(2));
  }

  @Test
  public void testFlipSmallRangesInNegWorks() {
    Roaring64Bitmap map = newDefaultCtor();

    map.addLong(0);
    map.flip(-4294967297L, -4294967296L);

    assertEquals(2, map.getLongCardinality());
    assertEquals(0L, map.select(0));
    assertEquals(-4294967297L, map.select(1));
  }

  @Test
  public void testFlipEdgeOfLongWorks() {
    Roaring64Bitmap map = newDefaultCtor();

    map.addLong(0);
    map.flip(-2L, 0L);

    assertEquals(3, map.getLongCardinality());
    assertEquals(0L, map.select(0));
    assertEquals(-2L, map.select(1));
  }

  @Test
  public void testToString() {
    Roaring64Bitmap map = newDefaultCtor();

    map.addLong(123);
    map.addLong(Long.MAX_VALUE);
    map.addLong(Long.MAX_VALUE + 1L);

    assertEquals("{123,9223372036854775807,-9223372036854775808}", map.toString());
  }

  @Test
  public void testInvalidIntMask() {
    Roaring64Bitmap map = new Roaring64Bitmap();
    int a = 0xFFFFFFFF;  // -1 in two's compliment
    map.addInt(a);
    assertEquals(map.getIntCardinality(), 1);
    long addedInt = map.getLongIterator().next();
    assertEquals(0xFFFFFFFFL, addedInt);
  }

  @Test
  public void testAddInvalidRange() {
    Roaring64Bitmap map = new Roaring64Bitmap();
    // Zero edge-case
    assertThrows(IllegalArgumentException.class, () -> map.add(0L, 0L));

    // Same higher parts, different lower parts
    assertThrows(IllegalArgumentException.class, () -> map.add(1L, 0L));
    assertThrows(IllegalArgumentException.class, () -> map.add(-1, -2));

    // Different higher parts
    assertThrows(IllegalArgumentException.class, () -> map.add(Long.MAX_VALUE, 0L));
    assertThrows(IllegalArgumentException.class, () -> map.add(Long.MIN_VALUE, Long.MAX_VALUE));
  }

  @Test
  public void testAddRangeSingleBucket() {
    Roaring64Bitmap map = newDefaultCtor();

    map.add(5L, 12L);
    assertEquals(7L, map.getLongCardinality());

    assertEquals(5L, map.select(0));
    assertEquals(11L, map.select(6L));
  }

  // Edge case: the last high is excluded and should not lead to a new bitmap. However, it may be
  // seen only while trying to add for high=1
  @Test
  public void testAddRangeEndExcludingNextBitmapFirstLow() {
    Roaring64Bitmap map = newDefaultCtor();

    long end = toUnsignedLong(-1) + 1;

    map.add(end - 2, end);
    assertEquals(2, map.getLongCardinality());

    assertEquals(end - 2, map.select(0));
    assertEquals(end - 1, map.select(1));
  }


  @Test
  public void testAddRangeMultipleBuckets() {
    Roaring64Bitmap map = newDefaultCtor();

    int enableTrim = 5;

    long from = RoaringIntPacking.pack(0, -1 - enableTrim);
    long to = from + 2 * enableTrim;
    map.add(from, to);
    int nbItems = (int) (to - from);
    assertEquals(nbItems, map.getLongCardinality());

    assertEquals(from, map.select(0));
    assertEquals(to - 1, map.select(nbItems - 1));
  }


  public static final long outOfRoaringBitmapRange = 2L * Integer.MAX_VALUE + 3L;

  // Check this range is not handled by RoaringBitmap
  @Test
  public void testCardinalityAboveIntegerMaxValue_RoaringBitmap() {
    assertThrows(IllegalArgumentException.class, () -> {
      RoaringBitmap map = new RoaringBitmap();

      map.add(0L, outOfRoaringBitmapRange);
    });
  }

  @Test
  public void testCardinalityAboveIntegerMaxValue() {
    Roaring64Bitmap map = newDefaultCtor();

    long outOfSingleRoaring = outOfRoaringBitmapRange - 3;

    // This should fill entirely one bitmap,and add one in the next bitmap
    map.add(0, outOfSingleRoaring);
    assertEquals(outOfSingleRoaring, map.getLongCardinality());

    assertEquals(outOfSingleRoaring, map.getLongCardinality());

    assertEquals(0, map.select(0));
    assertEquals(outOfSingleRoaring - 1, map.select(outOfSingleRoaring - 1));

  }

  @Test
  public void testRoaringBitmapSelectAboveIntegerMaxValue() {
    RoaringBitmap map = new RoaringBitmap();

    long maxForRoaringBitmap = toUnsignedLong(-1) + 1;
    map.add(0L, maxForRoaringBitmap);

    assertEquals(maxForRoaringBitmap, map.getLongCardinality());
    assertEquals(-1, map.select(-1));
  }


  @Test
  public void testTrim() {
    Roaring64Bitmap map = newDefaultCtor();

    // How many contiguous values do we have to set to enable .trim?
    int enableTrim = 100;

    long from = RoaringIntPacking.pack(0, -1 - enableTrim);
    long to = from + 2 * enableTrim;

    // Check we cover different buckets
    assertNotEquals(RoaringIntPacking.high(to), RoaringIntPacking.high(from));

    for (long i = from; i <= to; i++) {
      map.addLong(i);
    }

    map.trim();
  }

  @Test
  public void testAutoboxedIterator() {
    Roaring64Bitmap map = newDefaultCtor();

    map.addLong(123);
    map.addLong(234);

    Iterator<Long> it = map.iterator();

    assertTrue(it.hasNext());
    assertEquals(123L, it.next().longValue());
    assertTrue(it.hasNext());
    assertEquals(234, it.next().longValue());
    assertFalse(it.hasNext());
  }

  @Test
  public void testAutoboxedIteratorCanNotRemove() {
    assertThrows(UnsupportedOperationException.class, () -> {
      Roaring64Bitmap map = newDefaultCtor();

      map.addLong(123);
      map.addLong(234);

      Iterator<Long> it = map.iterator();

      assertTrue(it.hasNext());

      // Should throw a UnsupportedOperationException
      it.remove();
    });
  }


  @Test
  public void testSelectMultipleBuckets() {
    Roaring64Bitmap map = newDefaultCtor();

    map.addLong(123);
    map.addLong(Long.MAX_VALUE);

    assertEquals(123L, map.select(0));
    assertEquals(Long.MAX_VALUE, map.select(1));
  }

  @Test
  public void testSelectEmpty() {
    assertThrows(IllegalArgumentException.class, () -> {
      Roaring64Bitmap map = newDefaultCtor();

      map.select(0);
    });
  }


  @Test
  public void testSelectOutOfBoundsMatchCardinality() {
    assertThrows(IllegalArgumentException.class, () -> {
      Roaring64Bitmap map = newDefaultCtor();
      map.addLong(123);
      map.select(1);
    });
  }

  @Test
  public void testSelectOutOfBoundsOtherCardinality() {
    assertThrows(IllegalArgumentException.class, () -> {
      Roaring64Bitmap map = newDefaultCtor();
      map.addLong(123);
      map.select(2);
    });
  }


  @Test
  public void testRankMultipleBuckets() {
    Roaring64Bitmap map = newDefaultCtor();

    map.addLong(123);
    map.addLong(Long.MAX_VALUE);

    assertEquals(0, map.rankLong(0));
    assertEquals(1, map.rankLong(123));
    assertEquals(1, map.rankLong(Long.MAX_VALUE - 1));
    assertEquals(2, map.rankLong(Long.MAX_VALUE));
  }

  @Test
  public void testRankHighNotPresent() {
    Roaring64Bitmap map = newDefaultCtor();
    map.addLong(123);
    map.addLong(Long.MAX_VALUE);

    assertEquals(1, map.rankLong(Long.MAX_VALUE / 2L));
  }

  @Test
  public void testRunOptimize() {
    Roaring64Bitmap map = new Roaring64Bitmap();
    map.addLong(123);
    map.addLong(234);
    map.runOptimize();
  }

  @Test
  public void testFlipBackward() {
    final Roaring64Bitmap r = newDefaultCtor();
    final long value = 1L;
    r.addLong(value);
    assertEquals(1, r.getLongCardinality());
    r.flip(1);
    assertEquals(0, r.getLongCardinality());
  }

  @Test
  public void testFlip() {
    Roaring64Bitmap map = newDefaultCtor();

    map.addLong(0);
    map.flip(0);

    assertFalse(map.contains(0));
    assertTrue(map.getLongCardinality() == 0);
  }

  // Ensure the ordering behavior with default constructors is the same between RoaringBitmap and
  // Roaring64Bitmap. Typically ensures longs are managed as unsigned longs
  @Test
  public void testDefaultBehaviorLikeRoaring() {
    Roaring64Bitmap longBitmap = newDefaultCtor();
    RoaringBitmap bitmap = new RoaringBitmap();

    longBitmap.addLong(-1);
    bitmap.add(-1);

    longBitmap.addLong(1);
    bitmap.add(1);

    int[] bitmapAsIntArray = bitmap.toArray();

    long[] longBitmapAsArray = longBitmap.toArray();

    // The array seems equivalent, but beware one represents unsigned integers while the others
    // holds unsigned longs: -1 have a different meaning
    assertArrayEquals(bitmapAsIntArray, Ints.toArray(Longs.asList(longBitmapAsArray)));
    assertArrayEquals(Longs.toArray(Ints.asList(bitmapAsIntArray)), longBitmapAsArray);

    long[] bitmapAsLongArray = new long[bitmapAsIntArray.length];
    for (int i = 0; i < bitmapAsIntArray.length; i++) {
      bitmapAsLongArray[i] = toUnsignedLong(bitmapAsIntArray[i]);
    }
  }

  @Test
  public void testRandomAddRemove() {
    Random r = new Random(1234);

    // We need to max the considered range of longs, else each long would be in a different bucket
    long max = Integer.MAX_VALUE * 20L;

    long targetCardinality = 1000;

    Roaring64Bitmap map = newDefaultCtor();

    // Add a lot of items
    while (map.getIntCardinality() < targetCardinality) {
      long v = r.nextLong() % max;
      map.addLong(v);
    }
    // Remove them by chunks
    int chunks = 10;
    for (int j = 0; j < chunks; j++) {
      long chunksSize = targetCardinality / chunks;
      for (int i = 0; i < chunksSize; i++) {
        long v = map.select(r.nextInt(map.getIntCardinality()));
        assertTrue(map.contains(v));
        map.removeLong(v);
        assertFalse(map.contains(v));
      }
      assertEquals(targetCardinality - chunksSize * (j + 1), map.getIntCardinality());
    }
    assertTrue(map.isEmpty());
  }

  @Test
  public void testSerializationSizeInBytes() throws IOException, ClassNotFoundException {
    final Roaring64Bitmap map = newDefaultCtor();
    map.addLong(123);
    map.addLong(Long.MAX_VALUE);

    TestRoaring64NavigableMap.checkSerializeBytes(map);
  }

  @Test
  public void testHashCodeEquals() {
    Roaring64Bitmap left = newDefaultCtor();

    left.addLong(123);
    left.addLong(Long.MAX_VALUE);

    Roaring64Bitmap right = Roaring64Bitmap.bitmapOf(123, Long.MAX_VALUE);

    assertEquals(left.hashCode(), right.hashCode());
    assertEquals(left, right);
    assertEquals(right, left);
  }

  @Test
  public void testIssue428() {
    long input = 1353768194141061120L;

    long[] compare = new long[]{
        5192650370358181888L,
        5193776270265024512L,
        5194532734264934400L,
        5194544828892839936L,
        5194545653526560768L,
        5194545688960040960L,
        5194545692181266432L,
        5194545705066168320L,
        5194545722246037504L,
        5194545928404467712L,
        5194550326450978816L,
        5194620695195156480L,
        5206161169240293376L
    };

    Roaring64Bitmap inputRB = new Roaring64Bitmap();
    inputRB.add(input);

    Roaring64Bitmap compareRB = new Roaring64Bitmap();
    compareRB.add(compare);
    compareRB.and(inputRB);
    assertEquals(0, compareRB.getIntCardinality());

    compareRB = new Roaring64Bitmap();
    compareRB.add(compare);
    compareRB.or(inputRB);
    assertEquals(14, compareRB.getIntCardinality());

    compareRB = new Roaring64Bitmap();
    compareRB.add(compare);
    compareRB.andNot(inputRB);
    assertEquals(13, compareRB.getIntCardinality());
  }

  @Test
  public void shouldNotThrowNPE() {

    long[] inputs = new long[]{5183829215128059904L};
    long[] crossers = new long[]{4413527634823086080L, 4418031234450456576L, 4421408934170984448L,
        4421690409147695104L, 4421479302915162112L, 4421426526357028864L, 4421413332217495552L,
        4421416630752378880L, 4421416905630285824L, 4421417111788716032L, 4421417128968585216L,
        4421417133263552512L, 4421417134337294336L};

    Roaring64Bitmap refRB = new Roaring64Bitmap();
    refRB.add(inputs);
    Roaring64Bitmap crossRB = new Roaring64Bitmap();
    crossRB.add(crossers);
    crossRB.and(refRB);
    assertEquals(0, crossRB.getIntCardinality());
  }

  @Test
  public void shouldNotThrowAIOOB() {
    long[] inputs = new long[]{5183829215128059904L};
    long[] crossers = new long[]{4413527634823086080L, 4418031234450456576L, 4421408934170984448L,
        4421127459194273792L, 4420916352961740800L, 4420863576403607552L, 4420850382264074240L,
        4420847083729190912L, 4420847358607097856L, 4420847564765528064L, 4420847616305135616L,
        4420847620600102912L, 4420847623821328384L};
    Roaring64Bitmap referenceRB = new Roaring64Bitmap();
    referenceRB.add(inputs);
    Roaring64Bitmap crossRB = new Roaring64Bitmap();
    crossRB.add(crossers);
    crossRB.and(referenceRB);
    assertEquals(0, crossRB.getIntCardinality());
  }

  @Test
  public void shouldNotThrowIAE() {

    long[] inputs = new long[]{5183829215128059904L};
    long[] crossers = new long[]{4421416447812311717L, 4420658333523655893L, 4420658332008999025L};

    Roaring64Bitmap referenceRB = new Roaring64Bitmap();
    referenceRB.add(inputs);
    Roaring64Bitmap crossRB = new Roaring64Bitmap();
    crossRB.add(crossers);
    crossRB.and(referenceRB);
    assertEquals(0, crossRB.getIntCardinality());
  }
  
  
  
  
  @Test
  public void testSkips() {
    final Random source = new Random(0xcb000a2b9b5bdfb6l);
    final long[] data = takeSortedAndDistinct(source, 45000);
    Roaring64Bitmap bitmap = Roaring64Bitmap.bitmapOf(data);
    PeekableLongIterator pii = bitmap.getLongIterator();
    for(int i = 0; i < data.length; ++i) {
      pii.advanceIfNeeded(data[i]);
      assertEquals(data[i], pii.peekNext());
    }
    pii = bitmap.getLongIterator();
    for(int i = 0; i < data.length; ++i) {
      pii.advanceIfNeeded(data[i]);
      assertEquals(data[i], pii.next());
    }
    pii = bitmap.getLongIterator();
    for(int i = 1; i < data.length; ++i) {
      pii.advanceIfNeeded(data[i-1]);
      assertEquals(data[i-1], pii.next());
      assertEquals(data[i], pii.peekNext());
    }
    bitmap.getLongIterator().advanceIfNeeded(-1); // should not crash
    bitmap.getLongIteratorFrom(-1); // should not crash
  }
  
  @Test
  public void testSkipsDense() {
    Roaring64Bitmap bitmap = new Roaring64Bitmap();
    int n = 100000;
    for(long i = 0; i < n; ++i) {
      bitmap.add(2 * i + Integer.MAX_VALUE);
    }

    // use advance
    for(long i = 0; i < n; ++i) {
      PeekableLongIterator pii = bitmap.getLongIterator();
      long expected = 2 * i + Integer.MAX_VALUE;
      pii.advanceIfNeeded(expected);
      assertEquals(expected, pii.peekNext());
      assertEquals(expected, pii.next());
    }

    // use iterator from
    for(long i = 0; i < n; ++i) {
      long expected = 2 * i + Integer.MAX_VALUE;
      PeekableLongIterator pii = bitmap.getLongIteratorFrom(expected);
      assertEquals(expected, pii.peekNext());
      assertEquals(expected, pii.next());
    }
  }
  
  @Test
  public void testSkipsMultipleHighPoints() {
    Roaring64Bitmap bitmap = new Roaring64Bitmap();
    
    int n = 100000;
    int numHighPoints = 10;
    for(long h = 0; h < numHighPoints; ++h) {
      long base = h << 16;
      for(long i = 0; i < n; ++i) {
        bitmap.add(2 * i + base);
      }
    }
    for(long h = 0; h < numHighPoints; ++h) {
      long base = h << 16;

      // use advance
      for(long i = 0; i < n; ++i) {
        PeekableLongIterator pii = bitmap.getLongIterator();
        long expected = 2 * i + base;
        pii.advanceIfNeeded(expected);
        assertEquals(expected, pii.peekNext());
        assertEquals(expected, pii.next());
      }

      // use iterator from
      for(long i = 0; i < n; ++i) {
        long expected = 2 * i + base;
        PeekableLongIterator pii = bitmap.getLongIteratorFrom(expected);
        assertEquals(expected, pii.peekNext());
        assertEquals(expected, pii.next());
      }
    }
  }
  

  @Test
  public void testSkipsRun() {
    Roaring64Bitmap bitmap = new Roaring64Bitmap();
    bitmap.add(4L, 100000L);
    bitmap.runOptimize();
    // use advance
    for(int i = 4; i < 100000; ++i) {
      PeekableLongIterator pii = bitmap.getLongIterator();
      pii.advanceIfNeeded(i);
      assertEquals(i, pii.peekNext());
      assertEquals(i, pii.next());
    }
    // use iterator from
    for(int i = 4; i < 100000; ++i) {
      PeekableLongIterator pii = bitmap.getLongIteratorFrom(i);
      assertEquals(i, pii.peekNext());
      assertEquals(i, pii.next());
    }
  }
  
  @Test
  public void testEmptySkips() {
    Roaring64Bitmap bitmap = new Roaring64Bitmap();
    PeekableLongIterator it = bitmap.getLongIterator();
    it.advanceIfNeeded(0);

    bitmap.getLongIteratorFrom(0);
  }
  
  
  @Test
  public void testSkipsReverse() {
    final Random source = new Random(0xcb000a2b9b5bdfb6l);
    final long[] data = takeSortedAndDistinct(source, 45000);
    Roaring64Bitmap bitmap = Roaring64Bitmap.bitmapOf(data);
    PeekableLongIterator pii = bitmap.getReverseLongIterator();
    for(int i = data.length -1; i >= 0 ; --i) {
      pii.advanceIfNeeded(data[i]);
      assertEquals(data[i], pii.peekNext());
    }
    pii = bitmap.getReverseLongIterator();
    for(int i = data.length -1; i >= 0 ; --i) {
      pii.advanceIfNeeded(data[i]);
      assertEquals(data[i], pii.next());
    }
    pii = bitmap.getReverseLongIterator();
    for(int i = data.length -2; i >= 0 ; --i) {
      pii.advanceIfNeeded(data[i+1]);
      pii.next();
      assertEquals(data[i],pii.peekNext() );
    }
    bitmap.getReverseLongIterator().advanceIfNeeded(-1);// should not crash
    bitmap.getReverseLongIteratorFrom(-1);// should not crash
  }
  
  @Test
  public void testSkipsDenseReverse() {
    Roaring64Bitmap bitmap = new Roaring64Bitmap();
    int n = 100000;
    for(long i = 0; i < n; ++i) {
      bitmap.add(2 * i + Integer.MAX_VALUE);
    }
    // use advance
    for(long i = n - 1; i >= 0; --i) {
      long expected = 2 * i + Integer.MAX_VALUE;
      PeekableLongIterator pii = bitmap.getReverseLongIterator();
      pii.advanceIfNeeded(expected);
      assertEquals(expected, pii.peekNext());
      assertEquals(expected, pii.next());
    }

    // use iterator from
    for(long i = n - 1; i >= 0; --i) {
      long expected = 2 * i + Integer.MAX_VALUE;
      PeekableLongIterator pii = bitmap.getReverseLongIteratorFrom(expected);
      assertEquals(expected, pii.peekNext());
      assertEquals(expected, pii.next());
    }
  }
  
  @Test
  public void testSkipsMultipleHighPointsReverse() {
    Roaring64Bitmap bitmap = new Roaring64Bitmap();
    
    int n = 100000;
    int numHighPoints = 10;
    for(long h = 0; h < numHighPoints; ++h) {
      long base = h << 16;
      for(long i = 0; i < n; ++i) {
        bitmap.add(2 * i + base);
      }
    }
    for(long h = 0; h < numHighPoints; ++h) {
      long base = h << 16;

      // use advance
      for(long i = n - 1; i >= 0 ; --i) {
        PeekableLongIterator pii = bitmap.getReverseLongIterator();
        long expected = 2 * i + base;
        pii.advanceIfNeeded(expected);
        assertEquals(expected, pii.peekNext());
        assertEquals(expected, pii.next());
      }

      // use iterator from
      for(long i = n - 1; i >= 0 ; --i) {
        long expected = 2 * i + base;
        PeekableLongIterator pii = bitmap.getReverseLongIteratorFrom(expected);
        assertEquals(expected, pii.peekNext());
        assertEquals(expected, pii.next());
      }
    }
  }

  @Test
  public void testSkipsRunReverse() {
    Roaring64Bitmap bitmap = new Roaring64Bitmap();
    bitmap.add(4L, 100000L);
    bitmap.runOptimize();

    // use advance
    for(int i = 99999; i >= 4; --i) {
      PeekableLongIterator pii = bitmap.getReverseLongIterator();
      pii.advanceIfNeeded(i);
      assertEquals(i, pii.peekNext());
      assertEquals(i, pii.next());
    }

    // use iterator from
    for(int i = 99999; i >= 4; --i) {
      PeekableLongIterator pii = bitmap.getReverseLongIteratorFrom(i);
      assertEquals(i, pii.peekNext());
      assertEquals(i, pii.next());
    }
  }
  
  @Test
  public void testEmptySkipsReverse() {
    Roaring64Bitmap bitmap = new Roaring64Bitmap();
    PeekableLongIterator it = bitmap.getReverseLongIterator();
    it.advanceIfNeeded(0);

    bitmap.getReverseLongIteratorFrom(0);
  }

  @Test
  public void testSkipIntoGaps() {
    Roaring64Bitmap bitset = new Roaring64Bitmap();
    long b1 = 2000000000L;
    long b1s = 18500L;
    long b1e = b1 + b1s;
    long p2 = b1 + (b1s / 2);
    long pgap = p2 + b1s;
    long b2 = 4000000000L;
    long b2s = 100L;
    long b2e = b2 + b2s;

    bitset.add(b1, b1e);
    bitset.add(b2, b2e);

    PeekableLongIterator bitIt = bitset.getLongIterator();

    assertEquals(b1, bitIt.peekNext());
    assertEquals(b1, bitIt.next());

    assertTrue(bitset.contains(p2));
    bitIt.advanceIfNeeded(p2);
    assertEquals(p2, bitIt.peekNext());
    assertEquals(p2, bitIt.next());

    // advancing to a value not in either range should go to the first value of second range
    assertFalse(bitset.contains(pgap));
    bitIt.advanceIfNeeded(pgap);

    assertTrue(bitset.contains(b2));
    assertTrue(bitset.contains(b2e - 1L));
    assertEquals(b2, bitIt.peekNext());

    assertTrue(bitset.contains(b2));
    bitIt.advanceIfNeeded(b2);
    assertEquals(b2, bitIt.peekNext());
    assertEquals(b2, bitIt.next());
  }

  @Test
  public void testSkipIntoFarAwayGaps() {
    Roaring64Bitmap bitset = new Roaring64Bitmap();
    //long runLength = 18500L;
    long runLength = 4 << 20; // ~ 4mio
    long b1 = 2000000000L;
    long b1e = b1 + runLength;
    long p2 = b1 + (runLength / 2);
    long b2 = 4000000000L;
    long b2e = b2 + runLength;
    long p3 = b2 + (runLength / 2);
    long pgapSameContainer = p3 + runLength;
    long pgapNextContainer = p3 + 5 * runLength;
    long b3 = 6000000000L;
    long b3e = b3 + runLength;

    bitset.add(b1, b1e);
    bitset.add(b2, b2e);
    bitset.add(b3, b3e);

    PeekableLongIterator bitIt = bitset.getLongIterator();

    assertEquals(b1, bitIt.peekNext());
    assertEquals(b1, bitIt.next());

    assertTrue(bitset.contains(p2));
    bitIt.advanceIfNeeded(p2);
    assertEquals(p2, bitIt.peekNext());
    assertEquals(p2, bitIt.next());

    // advancing to a value not in any range but beyond second range
    // should go to the first value of third range
    assertFalse(bitset.contains(pgapSameContainer));
    bitIt.advanceIfNeeded(pgapSameContainer);

    assertTrue(bitset.contains(b3));
    assertTrue(bitset.contains(b3e - 1L));
    assertEquals(b3, bitIt.peekNext());

    assertTrue(bitset.contains(b3));
    bitIt.advanceIfNeeded(b3);
    assertEquals(b3, bitIt.peekNext());
    assertEquals(b3, bitIt.next());

    // reset
    bitIt = bitset.getLongIterator();
    bitIt.advanceIfNeeded(p2);

    // advancing to a value not in any range but beyond second range
    // should go to the first value of third range
    assertFalse(bitset.contains(pgapNextContainer));
    bitIt.advanceIfNeeded(pgapNextContainer);

    assertEquals(b3, bitIt.peekNext());

    bitIt.advanceIfNeeded(b3);
    assertEquals(b3, bitIt.peekNext());
    assertEquals(b3, bitIt.next());
  }

  @Test
  public void testSkipIntoGapsReverse() {
    Roaring64Bitmap bitset = new Roaring64Bitmap();
    long b1 = 2000000000L;
    long b1s = 18500L;
    long b1e = b1 + b1s;
    long b2 = 4000000000L;
    long b2s = 100L;
    long b2e = b2 + b2s;
    long p2 = b2 + (b2s / 2);
    long pgap = p2 - b1s;

    bitset.add(b1, b1e);
    bitset.add(b2, b2e);

    PeekableLongIterator bitIt = bitset.getReverseLongIterator();

    assertEquals(b2e - 1L, bitIt.peekNext());
    assertEquals(b2e - 1L, bitIt.next());

    assertTrue(bitset.contains(p2));
    bitIt.advanceIfNeeded(p2);
    assertEquals(p2, bitIt.peekNext());
    assertEquals(p2, bitIt.next());

    // advancing to a value not in either range should go to the first value of second range
    assertFalse(bitset.contains(pgap));
    bitIt.advanceIfNeeded(pgap);

    assertTrue(bitset.contains(b1));
    assertTrue(bitset.contains(b1e - 1L));
    assertEquals(b1e - 1L, bitIt.peekNext());

    assertTrue(bitset.contains(b2));
    bitIt.advanceIfNeeded(b1e);
    assertEquals(b1e - 1L, bitIt.peekNext());
    assertEquals(b1e - 1L, bitIt.next());
  }

  @Test
  public void testSkipIntoFarAwayGapsReverse() {
    Roaring64Bitmap bitset = new Roaring64Bitmap();
    //long runLength = 18500L;
    long runLength = 4 << 20; // ~ 4mio
    long b1 = 2000000000L;
    long b1e = b1 + runLength;
    long b2 = 4000000000L;
    long b2e = b2 + runLength;
    long p3 = b2 + (runLength / 2);
    long pgapSameContainer = p3 - runLength;
    long pgapNextContainer = p3 - 5 * runLength;
    long b3 = 6000000000L;
    long b3e = b3 + runLength;

    bitset.add(b1, b1e);
    bitset.add(b2, b2e);
    bitset.add(b3, b3e);

    PeekableLongIterator bitIt = bitset.getReverseLongIterator();

    assertEquals(b3e - 1L, bitIt.peekNext());
    assertEquals(b3e - 1L, bitIt.next());

    assertTrue(bitset.contains(p3));
    bitIt.advanceIfNeeded(p3);
    assertEquals(p3, bitIt.peekNext());
    assertEquals(p3, bitIt.next());

    // advancing to a value not in any range but beyond second range
    // should go to the first value of third range
    assertFalse(bitset.contains(pgapSameContainer));
    bitIt.advanceIfNeeded(pgapSameContainer);

    assertTrue(bitset.contains(b1));
    assertTrue(bitset.contains(b1e - 1L));
    assertEquals(b1e - 1L, bitIt.peekNext());

    assertTrue(bitset.contains(b1));
    bitIt.advanceIfNeeded(b1e);
    assertEquals(b1e - 1L, bitIt.peekNext());
    assertEquals(b1e - 1L, bitIt.next());

    // reset
    bitIt = bitset.getReverseLongIterator();
    bitIt.advanceIfNeeded(p3);

    // advancing to a value not in any range but beyond second range
    // should go to the first value of third range
    assertFalse(bitset.contains(pgapNextContainer));
    bitIt.advanceIfNeeded(pgapNextContainer);

    assertEquals(b1e - 1L, bitIt.peekNext());

    bitIt.advanceIfNeeded(b1e);
    assertEquals(b1e - 1L, bitIt.peekNext());
    assertEquals(b1e - 1L, bitIt.next());
  }

  @Test
  public void testLongTreatedAsUnsignedOnAdvance() {
    Roaring64Bitmap bitset = new Roaring64Bitmap();
    bitset.add(Long.MAX_VALUE, Long.MIN_VALUE + 3);

    PeekableLongIterator bitIt = bitset.getLongIterator();

    bitIt.advanceIfNeeded(Long.MAX_VALUE);
    assertEquals(Long.MAX_VALUE, bitIt.peekNext());

    bitIt.advanceIfNeeded(Long.MIN_VALUE + 1);
    assertEquals(Long.MIN_VALUE + 1, bitIt.peekNext());
  }

  @Test
  public void testLongTreatedAsUnsignedOnAdvanceReverse() {
    Roaring64Bitmap bitset = new Roaring64Bitmap();
    bitset.add(Long.MAX_VALUE, Long.MIN_VALUE + 3);

    PeekableLongIterator bitIt = bitset.getReverseLongIterator();

    bitIt.advanceIfNeeded(Long.MIN_VALUE + 1);
    assertEquals(Long.MIN_VALUE + 1, bitIt.peekNext());

    bitIt.advanceIfNeeded(Long.MAX_VALUE);
    assertEquals(Long.MAX_VALUE, bitIt.peekNext());
  }

  private static long[] takeSortedAndDistinct(Random source, int count) {
    LinkedHashSet<Long> longs = new LinkedHashSet<>(count);
    for (int size = 0; size < count; size++) {
      long next;
      do {
        next = Math.abs(source.nextLong());
      } while (!longs.add(next));
    }
    long[] unboxed = Longs.toArray(longs);
    Arrays.sort(unboxed);
    return unboxed;
  }

  @Test
  public void leafNodeIteratorPeeking() {
    final Random source = new Random(0xcb000a2b9b5bdfb6l);
    final long[] data = takeSortedAndDistinct(source, 45000);
    Roaring64Bitmap bitmap = Roaring64Bitmap.bitmapOf(data);
    bitmap.runOptimize();

    LeafNodeIterator lni = bitmap.getLeafNodeIterator();
    lni.peekNext();
    while (lni.hasNext()) {
      LeafNode peeked = lni.peekNext();
      LeafNode next = lni.next();
      assertEquals(peeked, next);
    }
    assertThrows(NoSuchElementException.class, () -> lni.peekNext());
  }

  @Test
  public void testForAllInRangeContinuous() {
    Roaring64Bitmap bitmap = new Roaring64Bitmap();
    bitmap.add(100L, 10000L);

    ValidationRangeConsumer consumer = ValidationRangeConsumer.validateContinuous(9900, PRESENT);
    bitmap.forAllInRange(100, 9900, consumer);
    assertEquals(9900, consumer.getNumberOfValuesConsumed());

    ValidationRangeConsumer consumer2 = ValidationRangeConsumer.validateContinuous(1000, ABSENT);
    bitmap.forAllInRange(10001, 1000, consumer2);
    assertEquals(1000, consumer2.getNumberOfValuesConsumed());

    ValidationRangeConsumer consumer3 = ValidationRangeConsumer.validate(new ValidationRangeConsumer.Value[]{
        ABSENT, ABSENT, PRESENT, PRESENT, PRESENT
    });
    bitmap.forAllInRange(98, 5, consumer3);
    assertEquals(5, consumer3.getNumberOfValuesConsumed());

    ValidationRangeConsumer consumer4 = ValidationRangeConsumer.validate(new ValidationRangeConsumer.Value[]{
        PRESENT, PRESENT, ABSENT, ABSENT, ABSENT
    });
    bitmap.forAllInRange(9998, 5, consumer4);
    assertEquals(5, consumer4.getNumberOfValuesConsumed());
  }

  @Test
  public void testForAllInRangeDense() {
    Roaring64Bitmap bitmap = new Roaring64Bitmap();
    ValidationRangeConsumer.Value[] expected = new ValidationRangeConsumer.Value[100000];
    Arrays.fill(expected, ABSENT);
    for (int k = 0; k < 100000; k += 3) {
      bitmap.add(k);
      expected[k] = PRESENT;
    }

    ValidationRangeConsumer consumer = ValidationRangeConsumer.validate(expected);
    bitmap.forAllInRange(0, 100000, consumer);
    assertEquals(100000, consumer.getNumberOfValuesConsumed());

    ValidationRangeConsumer.Value[] expectedSubRange = Arrays.copyOfRange(expected,2500, 6000);
    ValidationRangeConsumer consumer2 = ValidationRangeConsumer.validate(expectedSubRange);
    bitmap.forAllInRange(2500, 3500, consumer2);
    assertEquals(3500, consumer2.getNumberOfValuesConsumed());

    ValidationRangeConsumer consumer3 = ValidationRangeConsumer.validate(new ValidationRangeConsumer.Value[]{
        expected[99997], expected[99998], expected[99999], ABSENT, ABSENT, ABSENT
    });
    bitmap.forAllInRange(99997, 6, consumer3);
    assertEquals(6, consumer3.getNumberOfValuesConsumed());
  }


  @Test
  public void testForAllInRangeSparse() {
    Roaring64Bitmap bitmap = new Roaring64Bitmap();
    ValidationRangeConsumer.Value[] expected = new ValidationRangeConsumer.Value[100000];
    Arrays.fill(expected, ABSENT);
    for (int k = 0; k < 100000; k += 3000) {
      bitmap.add(k);
      expected[k] = PRESENT;
    }

    ValidationRangeConsumer consumer = ValidationRangeConsumer.validate(expected);
    bitmap.forAllInRange(0, 100000, consumer);
    assertEquals(100000, consumer.getNumberOfValuesConsumed());

    ValidationRangeConsumer.Value[] expectedSubRange = Arrays.copyOfRange(expected,2500, 6001);
    ValidationRangeConsumer consumer2 = ValidationRangeConsumer.validate(expectedSubRange);
    bitmap.forAllInRange(2500, 3500, consumer2);
    assertEquals(3500, consumer2.getNumberOfValuesConsumed());

    ValidationRangeConsumer consumer3 = ValidationRangeConsumer.ofSize(1000);
    bitmap.forAllInRange(2500, 1000, consumer3);
    consumer3.assertAllAbsentExcept(new int[] {3000 - 2500});
    assertEquals(1000, consumer3.getNumberOfValuesConsumed());
  }

  @Test
  public void testIssue537() {
    Roaring64Bitmap a = Roaring64Bitmap.bitmapOf(275846320L);
    Roaring64Bitmap b = Roaring64Bitmap.bitmapOf(275846320L);
    Roaring64Bitmap c = Roaring64Bitmap.bitmapOf(275845652L,275845746L,275846148L,275847372L,275847380L,275847388L,275847459L,275847528L,275847586L,
                                                 275847588L,275847600L,275847607L,275847610L,275847613L,275847631L,275847664L,275847672L,275847677L,
                                                 275847680L,275847742L,275847808L,275847811L,275847824L,275847830L,275847856L,275847861L,275847863L,
                                                 275847872L,275847896L,275847923L,275847924L,275847975L,275847990L,275847995L,275848003L,275848080L,
                                                 275848081L,275848084L,275848095L,275848100L,275848120L,275848129L,275848134L,275848163L,275848174L,
                                                 275848206L,275848218L,275848231L,275848272L,275848281L,275848308L,275848344L,275848376L,275848382L,
                                                 275848395L,275848400L,275848411L,275848426L,275848445L,275848449L,275848451L,275848454L,275848469L);
    c.and(b);
    assertFalse(c.contains(275846320L));
    c.and(a);
    assertFalse(c.contains(275846320L));
  }


  @Test
  public void testIssue558() {
    Roaring64Bitmap rb = new Roaring64Bitmap();
    Random random = new Random(1234);
    for (int i = 0 ; i < 1000000; i++) {
      rb.addLong(random.nextLong());
      rb.removeLong(random.nextLong());
    }
  }

  @Test
  public void testIssue577Case1() {
    Roaring64Bitmap bitmap = new Roaring64Bitmap();
    bitmap.add(
        45011744312L, 45008074636L, 41842920068L, 41829418930L, 40860008694L, 40232297287L,
        40182908832L, 40171852270L, 39933922233L, 39794107638L);
    long maxLong = bitmap.getReverseLongIterator().peekNext();
    assertEquals(maxLong, 45011744312L);

    bitmap.forEachInRange(46000000000L, 1000000000,
        value -> fail("No values in this range, but got: " + value));
  }

  @Test
  public void testIssue577Case2() {
    Roaring64Bitmap bitmap = new Roaring64Bitmap();
    bitmap.add(
        30385375409L, 30399869293L, 34362979339L, 35541844320L, 36637965094L);

    bitmap.forEachInRange(33000000000L, 1000000000,
        value -> assertEquals(34362979339L, value));
  }

  @Test
  public void testIssue577Case3() {
    Roaring64Bitmap bitmap = new Roaring64Bitmap();
    bitmap.add(
        14510802367L, 26338197481L, 32716744974L, 32725817880L, 35679129730L);

    final long[] expected = new long[]{32716744974L, 32725817880L};

    bitmap.forEachInRange(32000000000L, 1000000000, new LongConsumer() {

      int offset = 0;

      @Override
      public void accept(long value) {
        assertEquals(expected[offset], value);
        offset++;
      }
    });
  }


  @Test
  public void testWithYourself() {
    Roaring64Bitmap b1 = Roaring64Bitmap.bitmapOf(1,2,3,4,5,6,7,8,9,10);
    b1.runOptimize();
    b1.or(b1);
    assertTrue(b1.equals(Roaring64Bitmap.bitmapOf(1,2,3,4,5,6,7,8,9,10)));
    b1.xor(b1);
    assertTrue(b1.isEmpty());
    b1 = Roaring64Bitmap.bitmapOf(1,2,3,4,5,6,7,8,9,10);
    b1.and(b1);
    assertTrue(b1.equals(Roaring64Bitmap.bitmapOf(1,2,3,4,5,6,7,8,9,10)));
    b1.andNot(b1);
    assertTrue(b1.isEmpty());
  }

  @Test
  public void testIssue580() {
    Roaring64Bitmap rb = Roaring64Bitmap.bitmapOf(3242766498713841665L, 3492544636360507394L,
      3418218112527884289L, 3220956490660966402L, 3495344165583036418L, 3495023214002368514L,
      3485108231289675778L);
    LongIterator it = rb.getLongIterator();
    int count = 0;
    while(it.hasNext()) {
        it.next();
        count++;
    }
    assertEquals(count, 7);
  }

  @Test
  public void testAddExtremes() {
    Roaring64Bitmap x = new Roaring64Bitmap();
    x.addLong(0L);
    x.addLong(Long.MAX_VALUE);
    x.addLong(-1L);

    Assertions.assertEquals(3L, x.getLongCardinality());
    Assertions.assertArrayEquals(x.toArray(), new long[] {0, Long.MAX_VALUE, -1L});
  }

  @Test
  public void testRangeAroundLongMax() {
    Roaring64Bitmap x = new Roaring64Bitmap();
    x.addRange(Long.MAX_VALUE - 1L, Long.MAX_VALUE + 3L);

    Assertions.assertEquals(4L, x.getLongCardinality());
    Assertions.assertArrayEquals(x.toArray(), new long[] {Long.MAX_VALUE - 1L, Long.MAX_VALUE, Long.MIN_VALUE, Long.MIN_VALUE + 1L});
  }

  @Test
  public void testRangeExtremeEnd() {
    Roaring64Bitmap x = newDefaultCtor();
<<<<<<< HEAD
    x.add(-3L, -1L);

    Assertions.assertEquals(2L, x.getLongCardinality());
    Assertions.assertArrayEquals(x.toArray(), new long[] {-3L, -2L});
  }
=======
    x.addRange(-3L, -1L);

    Assertions.assertEquals(2L, x.getLongCardinality());
    Assertions.assertArrayEquals(new long[] {-3L, -2L}, x.toArray());
  }

  @Test
  public void testEmptyFirst() {
    assertThrows(NoSuchElementException.class, () -> newDefaultCtor().first());
  }

  @Test
  public void testEmptyLast() {
    assertThrows(NoSuchElementException.class, () -> newDefaultCtor().last());
  }

  @Test
  public void testFirstLast_32b() {
    Roaring64Bitmap rb = newDefaultCtor();

    rb.add(2);
    rb.add(4);
    rb.add(8);
    assertEquals(2, rb.first());
    assertEquals(8, rb.last());
  }

  @Test
  public void testFirstLast_64b() {
    Roaring64Bitmap rb = newDefaultCtor();

    rb.add(-128);
    rb.add(-64);
    rb.add(-32);
    assertEquals(-128, rb.first());
    assertEquals(-32, rb.last());
  }

  @Test
  public void testFirstLast_32_64b() {
    Roaring64Bitmap rb = newDefaultCtor();

    rb.add(2);
    rb.add(4);
    rb.add(8);
    rb.add(-128);
    rb.add(-64);
    rb.add(-32);
    assertEquals(2, rb.first());
    assertEquals(-32, rb.last());
  }

  @Test
  public void testFirstLast_AllKindsOfNodeTypes() {
    Roaring64Bitmap rb = newDefaultCtor();
    Set<Long> source = getSourceForAllKindsOfNodeTypes();
    source.forEach(rb::addLong);

    assertEquals(source.stream().min((l,r) -> Long.compareUnsigned(l, r)).get(), rb.first());
    assertEquals(source.stream().max((l,r) -> Long.compareUnsigned(l, r)).get(), rb.last());
  }

>>>>>>> eca836be
}<|MERGE_RESOLUTION|>--- conflicted
+++ resolved
@@ -8,12 +8,8 @@
 import static org.junit.jupiter.api.Assertions.assertThrows;
 import static org.junit.jupiter.api.Assertions.assertTrue;
 import static org.junit.jupiter.api.Assertions.fail;
-<<<<<<< HEAD
 
 import org.apache.commons.lang3.SerializationUtils;
-import org.junit.jupiter.api.function.Executable;
-=======
->>>>>>> eca836be
 import static org.roaringbitmap.Util.toUnsignedLong;
 
 import com.google.common.primitives.Ints;
@@ -23,8 +19,6 @@
 import java.io.DataInputStream;
 import java.io.DataOutputStream;
 import java.io.IOException;
-import java.io.ObjectInputStream;
-import java.io.ObjectOutputStream;
 import java.nio.ByteBuffer;
 import java.nio.ByteOrder;
 import java.util.*;
@@ -2205,13 +2199,6 @@
   @Test
   public void testRangeExtremeEnd() {
     Roaring64Bitmap x = newDefaultCtor();
-<<<<<<< HEAD
-    x.add(-3L, -1L);
-
-    Assertions.assertEquals(2L, x.getLongCardinality());
-    Assertions.assertArrayEquals(x.toArray(), new long[] {-3L, -2L});
-  }
-=======
     x.addRange(-3L, -1L);
 
     Assertions.assertEquals(2L, x.getLongCardinality());
@@ -2273,6 +2260,4 @@
     assertEquals(source.stream().min((l,r) -> Long.compareUnsigned(l, r)).get(), rb.first());
     assertEquals(source.stream().max((l,r) -> Long.compareUnsigned(l, r)).get(), rb.last());
   }
-
->>>>>>> eca836be
 }