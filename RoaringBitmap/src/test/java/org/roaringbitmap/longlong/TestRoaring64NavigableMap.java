--- conflicted
+++ resolved
@@ -1622,7 +1622,6 @@
   }
 
   @Test
-<<<<<<< HEAD
   public void testAddExtremes() {
     // Based on RoaringBitmap
     Roaring64NavigableMap x = newDefaultCtor();
@@ -1702,7 +1701,7 @@
     });
   }
 
-=======
+  @Test
   public void testEmptyFirst() {
     assertThrows(NoSuchElementException.class, () -> newDefaultCtor().first());
   }
@@ -1748,5 +1747,4 @@
     assertEquals(2, rb.first());
     assertEquals(-32, rb.last());
   }
->>>>>>> 95fcd19c
 }