/*
 * (c) the authors Licensed under the Apache License, Version 2.0.
 */

package org.roaringbitmap;

import java.io.*;
import java.util.Iterator;
import java.util.NoSuchElementException;

import org.roaringbitmap.buffer.ImmutableRoaringBitmap;
import org.roaringbitmap.buffer.MappeableContainerPointer;
import org.roaringbitmap.buffer.MutableRoaringBitmap;
import org.roaringbitmap.longlong.RoaringIntPacking;


/**
 * RoaringBitmap, a compressed alternative to the BitSet.
 *
 * <pre>
 * {@code
 *      import org.roaringbitmap.*;
 *
 *      //...
 *
 *      RoaringBitmap rr = RoaringBitmap.bitmapOf(1,2,3,1000);
 *      RoaringBitmap rr2 = new RoaringBitmap();
 *      for(int k = 4000; k<4255;++k) rr2.add(k);
 *      RoaringBitmap rror = RoaringBitmap.or(rr, rr2);
 *
 *      //...
 *      DataOutputStream wheretoserialize = ...
 *      rr.runOptimize(); // can help compression
 *      rr.serialize(wheretoserialize);
 * }
 * </pre>
 *
 * Integers are added in unsigned sorted order. That is, they are treated as unsigned integers (see
 * Java 8's Integer.toUnsignedLong function).
 * Up to 4294967296 integers
 * can be stored.
 *
 *
 *
 */


public class RoaringBitmap implements Cloneable, Serializable, Iterable<Integer>, Externalizable,
    ImmutableBitmapDataProvider, BitmapDataProvider {

  private final class RoaringIntIterator implements PeekableIntIterator {
    private int hs = 0;

    private PeekableShortIterator iter;

    private int pos = 0;

    private RoaringIntIterator() {
      nextContainer();
    }

    @Override
    public PeekableIntIterator clone() {
      try {
        RoaringIntIterator x = (RoaringIntIterator) super.clone();
        x.iter = this.iter.clone();
        return x;
      } catch (CloneNotSupportedException e) {
        return null;// will not happen
      }
    }

    @Override
    public boolean hasNext() {
      return pos < RoaringBitmap.this.highLowContainer.size();
    }

    @Override
    public int next() {
      final int x = iter.nextAsInt() | hs;
      if (!iter.hasNext()) {
        ++pos;
        nextContainer();
      }
      return x;
    }

    private void nextContainer() {
      if (pos < RoaringBitmap.this.highLowContainer.size()) {
        iter = RoaringBitmap.this.highLowContainer.getContainerAtIndex(pos).getShortIterator();
        hs = RoaringBitmap.this.highLowContainer.getKeyAtIndex(pos) << 16;
      }
    }

    @Override
    public void advanceIfNeeded(int minval) {
      while (hasNext() && ((hs >>> 16) < (minval >>> 16))) {
        ++pos;
        nextContainer();
      }
      if (hasNext() && ((hs >>> 16) == (minval >>> 16))) {
        iter.advanceIfNeeded(Util.lowbits(minval));
        if (!iter.hasNext()) {
          ++pos;
          nextContainer();
        }
      }
    }

    @Override
    public int peekNext() {
      return Util.toIntUnsigned(iter.peekNext()) | hs;
    }


  }

  private final class RoaringReverseIntIterator implements IntIterator {

    int hs = 0;

    ShortIterator iter;

    // don't need an int because we go to 0, not Short.MAX_VALUE, and signed shorts underflow well
    // below zero
    short pos = (short) (RoaringBitmap.this.highLowContainer.size() - 1);

    private RoaringReverseIntIterator() {
      nextContainer();
    }

    @Override
    public IntIterator clone() {
      try {
        RoaringReverseIntIterator clone = (RoaringReverseIntIterator) super.clone();
        clone.iter = this.iter.clone();
        return clone;
      } catch (CloneNotSupportedException e) {
        return null;// will not happen
      }
    }

    @Override
    public boolean hasNext() {
      return pos >= 0;
    }

    @Override
    public int next() {
      final int x = iter.nextAsInt() | hs;
      if (!iter.hasNext()) {
        --pos;
        nextContainer();
      }
      return x;
    }

    private void nextContainer() {
      if (pos >= 0) {
        iter =
            RoaringBitmap.this.highLowContainer.getContainerAtIndex(pos).getReverseShortIterator();
        hs = RoaringBitmap.this.highLowContainer.getKeyAtIndex(pos) << 16;
      }
    }

  }

  private static final long serialVersionUID = 6L;

  private static void rangeSanityCheck(final long rangeStart, final long rangeEnd) {
    if (rangeStart < 0 || rangeStart > (1L << 32)-1) {
      throw new IllegalArgumentException("rangeStart="+ rangeStart
                                         +" should be in [0, 0xffffffff]");
    }
    if (rangeEnd > (1L << 32) || rangeEnd < 0) {
      throw new IllegalArgumentException("rangeEnd="+ rangeEnd
                                         +" should be in [0, 0xffffffff + 1]");
    }
  }

  /**
   * Generate a new bitmap with all integers in [rangeStart,rangeEnd) added.
   *
   * @param rb initial bitmap (will not be modified)
   * @param rangeStart inclusive beginning of range
   * @param rangeEnd exclusive ending of range
   * @return new bitmap
   */
  public static RoaringBitmap add(RoaringBitmap rb, final long rangeStart, final long rangeEnd) {
    rangeSanityCheck(rangeStart, rangeEnd);
    if (rangeStart >= rangeEnd) {
      return rb.clone(); // empty range
    }


    final int hbStart = Util.toIntUnsigned(Util.highbits(rangeStart));
    final int lbStart = Util.toIntUnsigned(Util.lowbits(rangeStart));
    final int hbLast = Util.toIntUnsigned(Util.highbits(rangeEnd - 1));
    final int lbLast = Util.toIntUnsigned(Util.lowbits(rangeEnd - 1));

    RoaringBitmap answer = new RoaringBitmap();
    answer.highLowContainer.appendCopiesUntil(rb.highLowContainer, (short) hbStart);

    if (hbStart == hbLast) {
      final int i = rb.highLowContainer.getIndex((short) hbStart);
      final Container c =
          i >= 0 ? rb.highLowContainer.getContainerAtIndex(i).add(lbStart, lbLast + 1)
              : Container.rangeOfOnes(lbStart, lbLast + 1);
      answer.highLowContainer.append((short) hbStart, c);
      answer.highLowContainer.appendCopiesAfter(rb.highLowContainer, (short) hbLast);
      return answer;
    }
    int ifirst = rb.highLowContainer.getIndex((short) hbStart);
    int ilast = rb.highLowContainer.getIndex((short) hbLast);

    {
      final Container c = ifirst >= 0
          ? rb.highLowContainer.getContainerAtIndex(ifirst).add(lbStart,
              Util.maxLowBitAsInteger() + 1)
          : Container.rangeOfOnes(lbStart, Util.maxLowBitAsInteger() + 1);
      answer.highLowContainer.append((short) hbStart, c);
    }
    for (int hb = hbStart + 1; hb < hbLast; ++hb) {
      Container c = Container.rangeOfOnes(0, Util.maxLowBitAsInteger() + 1);
      answer.highLowContainer.append((short) hb, c);
    }
    {
      final Container c =
          ilast >= 0 ? rb.highLowContainer.getContainerAtIndex(ilast).add(0, lbLast + 1)
              : Container.rangeOfOnes(0, lbLast + 1);
      answer.highLowContainer.append((short) hbLast, c);
    }
    answer.highLowContainer.appendCopiesAfter(rb.highLowContainer, (short) hbLast);
    return answer;
  }

  /**
   *
   * Generate a new bitmap with all integers in [rangeStart,rangeEnd) added.
   *
   * @param rb initial bitmap (will not be modified)
   * @param rangeStart inclusive beginning of range
   * @param rangeEnd exclusive ending of range
   * @return new bitmap
   * @deprecated use the version where longs specify the range
   */
  @Deprecated
  public static RoaringBitmap add(RoaringBitmap rb, final int rangeStart, final int rangeEnd) {
    if (rangeStart >= 0) {
      return add(rb, (long) rangeStart, (long) rangeEnd);
    }
    // rangeStart being -ve and rangeEnd being positive is not expected)
    // so assume both -ve
    return add(rb, rangeStart & 0xFFFFFFFFL, rangeEnd & 0xFFFFFFFFL);
  }

  /**
   * Bitwise AND (intersection) operation. The provided bitmaps are *not* modified. This operation
   * is thread-safe as long as the provided bitmaps remain unchanged.
   *
   * If you have more than 2 bitmaps, consider using the FastAggregation class.
   *
   * @param x1 first bitmap
   * @param x2 other bitmap
   * @return result of the operation
   * @see FastAggregation#and(RoaringBitmap...)
   */
  public static RoaringBitmap and(final RoaringBitmap x1, final RoaringBitmap x2) {
    final RoaringBitmap answer = new RoaringBitmap();
    final int length1 = x1.highLowContainer.size(), length2 = x2.highLowContainer.size();
    int pos1 = 0, pos2 = 0;

    while (pos1 < length1 && pos2 < length2) {
      final short s1 = x1.highLowContainer.getKeyAtIndex(pos1);
      final short s2 = x2.highLowContainer.getKeyAtIndex(pos2);
      if (s1 == s2) {
        final Container c1 = x1.highLowContainer.getContainerAtIndex(pos1);
        final Container c2 = x2.highLowContainer.getContainerAtIndex(pos2);
        final Container c = c1.and(c2);
        if (c.getCardinality() > 0) {
          answer.highLowContainer.append(s1, c);
        }
        ++pos1;
        ++pos2;
      } else if (Util.compareUnsigned(s1, s2) < 0) { // s1 < s2
        pos1 = x1.highLowContainer.advanceUntil(s2, pos1);
      } else { // s1 > s2
        pos2 = x2.highLowContainer.advanceUntil(s1, pos2);
      }
    }
    return answer;
  }


  /**
   * Cardinality of Bitwise AND (intersection) operation. The provided bitmaps are *not* modified.
   * This operation is thread-safe as long as the provided bitmaps remain unchanged.
   *
   * @param x1 first bitmap
   * @param x2 other bitmap
   * @return as if you did and(x2,x2).getCardinality()
   * @see FastAggregation#and(RoaringBitmap...)
   */
  public static int andCardinality(final RoaringBitmap x1, final RoaringBitmap x2) {
    int answer = 0;
    final int length1 = x1.highLowContainer.size(), length2 = x2.highLowContainer.size();
    int pos1 = 0, pos2 = 0;

    while (pos1 < length1 && pos2 < length2) {
      final short s1 = x1.highLowContainer.getKeyAtIndex(pos1);
      final short s2 = x2.highLowContainer.getKeyAtIndex(pos2);
      if (s1 == s2) {
        final Container c1 = x1.highLowContainer.getContainerAtIndex(pos1);
        final Container c2 = x2.highLowContainer.getContainerAtIndex(pos2);
        // TODO: could be made faster if we did not have to materialize container
        answer += c1.andCardinality(c2);
        ++pos1;
        ++pos2;
      } else if (Util.compareUnsigned(s1, s2) < 0) { // s1 < s2
        pos1 = x1.highLowContainer.advanceUntil(s2, pos1);
      } else { // s1 > s2
        pos2 = x2.highLowContainer.advanceUntil(s1, pos2);
      }
    }
    return answer;
  }

  /**
   * Bitwise ANDNOT (difference) operation. The provided bitmaps are *not* modified. This operation
   * is thread-safe as long as the provided bitmaps remain unchanged.
   *
   * @param x1 first bitmap
   * @param x2 other bitmap
   * @return result of the operation
   */
  public static RoaringBitmap andNot(final RoaringBitmap x1, final RoaringBitmap x2) {
    final RoaringBitmap answer = new RoaringBitmap();
    int pos1 = 0, pos2 = 0;
    final int length1 = x1.highLowContainer.size(), length2 = x2.highLowContainer.size();

    while (pos1 < length1 && pos2 < length2) {
      final short s1 = x1.highLowContainer.getKeyAtIndex(pos1);
      final short s2 = x2.highLowContainer.getKeyAtIndex(pos2);
      if (s1 == s2) {
        final Container c1 = x1.highLowContainer.getContainerAtIndex(pos1);
        final Container c2 = x2.highLowContainer.getContainerAtIndex(pos2);
        final Container c = c1.andNot(c2);
        if (c.getCardinality() > 0) {
          answer.highLowContainer.append(s1, c);
        }
        ++pos1;
        ++pos2;
      } else if (Util.compareUnsigned(s1, s2) < 0) { // s1 < s2
        final int nextPos1 = x1.highLowContainer.advanceUntil(s2, pos1);
        answer.highLowContainer.appendCopy(x1.highLowContainer, pos1, nextPos1);
        pos1 = nextPos1;
      } else { // s1 > s2
        pos2 = x2.highLowContainer.advanceUntil(s1, pos2);
      }
    }
    if (pos2 == length2) {
      answer.highLowContainer.appendCopy(x1.highLowContainer, pos1, length1);
    }
    return answer;
  }
  /**
   * Set all the specified values  to true. This can be expected to be slightly
   * faster than calling "add" repeatedly. The provided integers values don't
   * have to be in sorted order, but it may be preferable to sort them from a performance point of
   * view.
   *
   * @param dat set values
   */
  public void add(final int... dat) {
    Container currentcont = null;
    short currenthb = 0;
    int currentcontainerindex = 0;
    int j = 0;
    if(j < dat.length) {
      int val = dat[j];
      currenthb = Util.highbits(val);
      currentcontainerindex = highLowContainer.getIndex(currenthb);
      if (currentcontainerindex >= 0) {
        currentcont = highLowContainer.getContainerAtIndex(currentcontainerindex);
        Container newcont = currentcont.add(Util.lowbits(val));
        if(newcont != currentcont) {
          highLowContainer.setContainerAtIndex(currentcontainerindex, newcont);
          currentcont = newcont;
        }
      } else {
        currentcontainerindex = - currentcontainerindex - 1;
        final ArrayContainer newac = new ArrayContainer();
        currentcont = newac.add(Util.lowbits(val));
        highLowContainer.insertNewKeyValueAt(currentcontainerindex, currenthb, currentcont);
      }
      j++;
    }
    for( ; j < dat.length; ++j) {
      int val = dat[j];
      short newhb = Util.highbits(val);
      if(currenthb == newhb) {// easy case
        // this could be quite frequent
        Container newcont = currentcont.add(Util.lowbits(val));
        if(newcont != currentcont) {
          highLowContainer.setContainerAtIndex(currentcontainerindex, newcont);
          currentcont = newcont;
        }
      } else {
        currenthb = newhb;
        currentcontainerindex = highLowContainer.getIndex(currenthb);
        if (currentcontainerindex >= 0) {
          currentcont = highLowContainer.getContainerAtIndex(currentcontainerindex);
          Container newcont = currentcont.add(Util.lowbits(val));
          if(newcont != currentcont) {
            highLowContainer.setContainerAtIndex(currentcontainerindex, newcont);
            currentcont = newcont;
          }
        } else {
          currentcontainerindex = - currentcontainerindex - 1;
          final ArrayContainer newac = new ArrayContainer();
          currentcont = newac.add(Util.lowbits(val));
          highLowContainer.insertNewKeyValueAt(currentcontainerindex, currenthb, currentcont);
        }
      }
    }
  }

  /**
   * Generate a bitmap with the specified values set to true. The provided integers values don't
   * have to be in sorted order, but it may be preferable to sort them from a performance point of
   * view.
   *
   * @param dat set values
   * @return a new bitmap
   */
  public static RoaringBitmap bitmapOf(final int... dat) {
    final RoaringBitmap ans = new RoaringBitmap();
    ans.add(dat);
    return ans;
  }

  /**
   * Complements the bits in the given range, from rangeStart (inclusive) rangeEnd (exclusive). The
   * given bitmap is unchanged.
   *
   * @param bm bitmap being negated
   * @param rangeStart inclusive beginning of range, in [0, 0xffffffff]
   * @param rangeEnd exclusive ending of range, in [0, 0xffffffff + 1]
   * @return a new Bitmap
   */
  public static RoaringBitmap flip(RoaringBitmap bm, final long rangeStart, final long rangeEnd) {
    rangeSanityCheck(rangeStart, rangeEnd);
    if (rangeStart >= rangeEnd) {
      return bm.clone();
    }
    RoaringBitmap answer = new RoaringBitmap();
    final int hbStart = Util.toIntUnsigned(Util.highbits(rangeStart));
    final int lbStart = Util.toIntUnsigned(Util.lowbits(rangeStart));
    final int hbLast = Util.toIntUnsigned(Util.highbits(rangeEnd - 1));
    final int lbLast = Util.toIntUnsigned(Util.lowbits(rangeEnd - 1));

    // copy the containers before the active area
    answer.highLowContainer.appendCopiesUntil(bm.highLowContainer, (short) hbStart);

    for (int hb = hbStart; hb <= hbLast; ++hb) {
      final int containerStart = (hb == hbStart) ? lbStart : 0;
      final int containerLast = (hb == hbLast) ? lbLast : Util.maxLowBitAsInteger();

      final int i = bm.highLowContainer.getIndex((short) hb);
      final int j = answer.highLowContainer.getIndex((short) hb);
      assert j < 0;

      if (i >= 0) {
        Container c =
            bm.highLowContainer.getContainerAtIndex(i).not(containerStart, containerLast + 1);
        if (c.getCardinality() > 0) {
          answer.highLowContainer.insertNewKeyValueAt(-j - 1, (short) hb, c);
        }

      } else { // *think* the range of ones must never be
        // empty.
        answer.highLowContainer.insertNewKeyValueAt(-j - 1, (short) hb,
            Container.rangeOfOnes(containerStart, containerLast + 1));
      }
    }
    // copy the containers after the active area.
    answer.highLowContainer.appendCopiesAfter(bm.highLowContainer, (short) hbLast);
    return answer;
  }

  /**
   * Complements the bits in the given range, from rangeStart (inclusive) rangeEnd (exclusive). The
   * given bitmap is unchanged.
   *
   * @param rb bitmap being negated
   * @param rangeStart inclusive beginning of range, in [0, 0xffffffff]
   * @param rangeEnd exclusive ending of range, in [0, 0xffffffff + 1]
   * @return a new Bitmap
   * @deprecated use the version where longs specify the range
   */
  @Deprecated
  public static RoaringBitmap flip(RoaringBitmap rb, final int rangeStart, final int rangeEnd) {
    if (rangeStart >= 0) {
      return flip(rb, (long) rangeStart, (long) rangeEnd);
    }
    // rangeStart being -ve and rangeEnd being positive is not expected)
    // so assume both -ve
    return flip(rb, rangeStart & 0xFFFFFFFFL, rangeEnd & 0xFFFFFFFFL);
  }





  /**
   * Checks whether the two bitmaps intersect. This can be much faster than calling "and" and
   * checking the cardinality of the result.
   *
   * @param x1 first bitmap
   * @param x2 other bitmap
   * @return true if they intersect
   */
  public static boolean intersects(final RoaringBitmap x1, final RoaringBitmap x2) {
    final int length1 = x1.highLowContainer.size(), length2 = x2.highLowContainer.size();
    int pos1 = 0, pos2 = 0;

    while (pos1 < length1 && pos2 < length2) {
      final short s1 = x1.highLowContainer.getKeyAtIndex(pos1);
      final short s2 = x2.highLowContainer.getKeyAtIndex(pos2);
      if (s1 == s2) {
        final Container c1 = x1.highLowContainer.getContainerAtIndex(pos1);
        final Container c2 = x2.highLowContainer.getContainerAtIndex(pos2);
        if (c1.intersects(c2)) {
          return true;
        }
        ++pos1;
        ++pos2;
      } else if (Util.compareUnsigned(s1, s2) < 0) { // s1 < s2
        pos1 = x1.highLowContainer.advanceUntil(s2, pos1);
      } else { // s1 > s2
        pos2 = x2.highLowContainer.advanceUntil(s1, pos2);
      }
    }
    return false;
  }


  // important: inputs should not have been computed lazily
  protected static RoaringBitmap lazyor(final RoaringBitmap x1, final RoaringBitmap x2) {
    final RoaringBitmap answer = new RoaringBitmap();
    int pos1 = 0, pos2 = 0;
    final int length1 = x1.highLowContainer.size(), length2 = x2.highLowContainer.size();
    main: if (pos1 < length1 && pos2 < length2) {
      short s1 = x1.highLowContainer.getKeyAtIndex(pos1);
      short s2 = x2.highLowContainer.getKeyAtIndex(pos2);

      while (true) {
        if (s1 == s2) {
          answer.highLowContainer.append(s1, x1.highLowContainer.getContainerAtIndex(pos1)
              .lazyOR(x2.highLowContainer.getContainerAtIndex(pos2)));
          pos1++;
          pos2++;
          if ((pos1 == length1) || (pos2 == length2)) {
            break main;
          }
          s1 = x1.highLowContainer.getKeyAtIndex(pos1);
          s2 = x2.highLowContainer.getKeyAtIndex(pos2);
        } else if (Util.compareUnsigned(s1, s2) < 0) { // s1 < s2
          answer.highLowContainer.appendCopy(x1.highLowContainer, pos1);
          pos1++;
          if (pos1 == length1) {
            break main;
          }
          s1 = x1.highLowContainer.getKeyAtIndex(pos1);
        } else { // s1 > s2
          answer.highLowContainer.appendCopy(x2.highLowContainer, pos2);
          pos2++;
          if (pos2 == length2) {
            break main;
          }
          s2 = x2.highLowContainer.getKeyAtIndex(pos2);
        }
      }
    }
    if (pos1 == length1) {
      answer.highLowContainer.appendCopy(x2.highLowContainer, pos2, length2);
    } else if (pos2 == length2) {
      answer.highLowContainer.appendCopy(x1.highLowContainer, pos1, length1);
    }
    return answer;
  }

  // important: inputs should not be reused
  protected static RoaringBitmap lazyorfromlazyinputs(final RoaringBitmap x1,
      final RoaringBitmap x2) {
    final RoaringBitmap answer = new RoaringBitmap();
    int pos1 = 0, pos2 = 0;
    final int length1 = x1.highLowContainer.size(), length2 = x2.highLowContainer.size();
    main: if (pos1 < length1 && pos2 < length2) {
      short s1 = x1.highLowContainer.getKeyAtIndex(pos1);
      short s2 = x2.highLowContainer.getKeyAtIndex(pos2);

      while (true) {
        if (s1 == s2) {
          Container c1 = x1.highLowContainer.getContainerAtIndex(pos1);
          Container c2 = x2.highLowContainer.getContainerAtIndex(pos2);
          if ((c2 instanceof BitmapContainer) && (!(c1 instanceof BitmapContainer))) {
            Container tmp = c1;
            c1 = c2;
            c2 = tmp;
          }
          answer.highLowContainer.append(s1, c1.lazyIOR(c2));
          pos1++;
          pos2++;
          if ((pos1 == length1) || (pos2 == length2)) {
            break main;
          }
          s1 = x1.highLowContainer.getKeyAtIndex(pos1);
          s2 = x2.highLowContainer.getKeyAtIndex(pos2);
        } else if (Util.compareUnsigned(s1, s2) < 0) { // s1 < s2
          Container c1 = x1.highLowContainer.getContainerAtIndex(pos1);
          answer.highLowContainer.append(s1, c1);
          pos1++;
          if (pos1 == length1) {
            break main;
          }
          s1 = x1.highLowContainer.getKeyAtIndex(pos1);
        } else { // s1 > s2
          Container c2 = x2.highLowContainer.getContainerAtIndex(pos2);
          answer.highLowContainer.append(s2,c2);
          pos2++;
          if (pos2 == length2) {
            break main;
          }
          s2 = x2.highLowContainer.getKeyAtIndex(pos2);
        }
      }
    }
    if (pos1 == length1) {
      answer.highLowContainer.append(x2.highLowContainer, pos2, length2);
    } else if (pos2 == length2) {
      answer.highLowContainer.append(x1.highLowContainer, pos1, length1);
    }
    return answer;
  }


  /**
   * Compute overall OR between bitmaps.
   *
   * (Effectively calls {@link FastAggregation#or})
   *
   * @param bitmaps input bitmaps
   * @return aggregated bitmap
   */
  public static RoaringBitmap or(Iterator<? extends RoaringBitmap> bitmaps) {
    return FastAggregation.or(bitmaps);
  }

  /**
   * Compute overall OR between bitmaps.
   *
   * (Effectively calls {@link FastAggregation#or})
   *
   *
   * @param bitmaps input bitmaps
   * @return aggregated bitmap
   */
  public static RoaringBitmap or(RoaringBitmap... bitmaps) {
    return FastAggregation.or(bitmaps);
  }

  /**
   * Bitwise OR (union) operation. The provided bitmaps are *not* modified. This operation is
   * thread-safe as long as the provided bitmaps remain unchanged.
   *
   * If you have more than 2 bitmaps, consider using the FastAggregation class.
   *
   * @param x1 first bitmap
   * @param x2 other bitmap
   * @return result of the operation
   * @see FastAggregation#or(RoaringBitmap...)
   * @see FastAggregation#horizontal_or(RoaringBitmap...)
   */
  public static RoaringBitmap or(final RoaringBitmap x1, final RoaringBitmap x2) {
    final RoaringBitmap answer = new RoaringBitmap();
    int pos1 = 0, pos2 = 0;
    final int length1 = x1.highLowContainer.size(), length2 = x2.highLowContainer.size();
    main: if (pos1 < length1 && pos2 < length2) {
      short s1 = x1.highLowContainer.getKeyAtIndex(pos1);
      short s2 = x2.highLowContainer.getKeyAtIndex(pos2);

      while (true) {
        if (s1 == s2) {
          answer.highLowContainer.append(s1, x1.highLowContainer.getContainerAtIndex(pos1)
              .or(x2.highLowContainer.getContainerAtIndex(pos2)));
          pos1++;
          pos2++;
          if ((pos1 == length1) || (pos2 == length2)) {
            break main;
          }
          s1 = x1.highLowContainer.getKeyAtIndex(pos1);
          s2 = x2.highLowContainer.getKeyAtIndex(pos2);
        } else if (Util.compareUnsigned(s1, s2) < 0) { // s1 < s2
          answer.highLowContainer.appendCopy(x1.highLowContainer, pos1);
          pos1++;
          if (pos1 == length1) {
            break main;
          }
          s1 = x1.highLowContainer.getKeyAtIndex(pos1);
        } else { // s1 > s2
          answer.highLowContainer.appendCopy(x2.highLowContainer, pos2);
          pos2++;
          if (pos2 == length2) {
            break main;
          }
          s2 = x2.highLowContainer.getKeyAtIndex(pos2);
        }
      }
    }
    if (pos1 == length1) {
      answer.highLowContainer.appendCopy(x2.highLowContainer, pos2, length2);
    } else if (pos2 == length2) {
      answer.highLowContainer.appendCopy(x1.highLowContainer, pos1, length1);
    }
    return answer;
  }

  /**
   * Cardinality of the bitwise OR (union) operation. The provided bitmaps are *not* modified. This
   * operation is thread-safe as long as the provided bitmaps remain unchanged.
   *
   * If you have more than 2 bitmaps, consider using the FastAggregation class.
   *
   * @param x1 first bitmap
   * @param x2 other bitmap
   * @return cardinality of the union
   * @see FastAggregation#or(RoaringBitmap...)
   * @see FastAggregation#horizontal_or(RoaringBitmap...)
   */
  public static int orCardinality(final RoaringBitmap x1, final RoaringBitmap x2) {
    // we use the fact that the cardinality of the bitmaps is known so that
    // the union is just the total cardinality minus the intersection
    return x1.getCardinality() + x2.getCardinality() - andCardinality(x1, x2);
  }

  /**
   * Cardinality of the bitwise XOR (symmetric difference) operation.
   * The provided bitmaps are *not* modified. This operation is thread-safe
   * as long as the provided bitmaps remain unchanged.
   *
   * @param x1 first bitmap
   * @param x2 other bitmap
   * @return cardinality of the symmetric difference
   */
  public static int xorCardinality(final RoaringBitmap x1, final RoaringBitmap x2) {
    return x1.getCardinality() + x2.getCardinality() - 2 * andCardinality(x1, x2);
  }

  /**
   * Cardinality of the bitwise ANDNOT (left difference) operation.
   * The provided bitmaps are *not* modified. This operation is thread-safe
   * as long as the provided bitmaps remain unchanged.
   *
   * @param x1 first bitmap
   * @param x2 other bitmap
   * @return cardinality of the left difference
   */
  public static int andNotCardinality(final RoaringBitmap x1, final RoaringBitmap x2) {
    return x1.getCardinality() - andCardinality(x1, x2);
  }

  /**
   * Generate a new bitmap with all integers in [rangeStart,rangeEnd) removed.
   *
   * @param rb initial bitmap (will not be modified)
   * @param rangeStart inclusive beginning of range
   * @param rangeEnd exclusive ending of range
   * @return new bitmap
   */
  public static RoaringBitmap remove(RoaringBitmap rb, final long rangeStart, final long rangeEnd) {
    rangeSanityCheck(rangeStart, rangeEnd);
    if (rangeStart >= rangeEnd) {
      return rb.clone(); // empty range
    }


    final int hbStart = Util.toIntUnsigned(Util.highbits(rangeStart));
    final int lbStart = Util.toIntUnsigned(Util.lowbits(rangeStart));
    final int hbLast = Util.toIntUnsigned(Util.highbits(rangeEnd - 1));
    final int lbLast = Util.toIntUnsigned(Util.lowbits(rangeEnd - 1));
    RoaringBitmap answer = new RoaringBitmap();
    answer.highLowContainer.appendCopiesUntil(rb.highLowContainer, (short) hbStart);

    if (hbStart == hbLast) {
      final int i = rb.highLowContainer.getIndex((short) hbStart);
      if (i >= 0) {
        final Container c = rb.highLowContainer.getContainerAtIndex(i).remove(lbStart, lbLast + 1);
        if (c.getCardinality() > 0) {
          answer.highLowContainer.append((short) hbStart, c);
        }
      }
      answer.highLowContainer.appendCopiesAfter(rb.highLowContainer, (short) hbLast);
      return answer;
    }
    int ifirst = rb.highLowContainer.getIndex((short) hbStart);
    int ilast = rb.highLowContainer.getIndex((short) hbLast);
    if ((ifirst >= 0) && (lbStart != 0)) {
      final Container c = rb.highLowContainer.getContainerAtIndex(ifirst).remove(lbStart,
          Util.maxLowBitAsInteger() + 1);
      if (c.getCardinality() > 0) {
        answer.highLowContainer.append((short) hbStart, c);
      }
    }
    if ((ilast >= 0) && (lbLast != Util.maxLowBitAsInteger())) {
      final Container c = rb.highLowContainer.getContainerAtIndex(ilast).remove(0, lbLast + 1);
      if (c.getCardinality() > 0) {
        answer.highLowContainer.append((short) hbLast, c);
      }
    }
    answer.highLowContainer.appendCopiesAfter(rb.highLowContainer, (short) hbLast);
    return answer;
  }

  /**
   * Generate a new bitmap with all integers in [rangeStart,rangeEnd) removed.
   *
   * @param rb initial bitmap (will not be modified)
   * @param rangeStart inclusive beginning of range
   * @param rangeEnd exclusive ending of range
   * @return new bitmap
   * @deprecated use the version where longs specify the range
   */
  @Deprecated
  public static RoaringBitmap remove(RoaringBitmap rb, final int rangeStart, final int rangeEnd) {
    if (rangeStart >= 0) {
      return remove(rb, (long) rangeStart, (long) rangeEnd);
    }
    // rangeStart being -ve and rangeEnd being positive is not expected)
    // so assume both -ve
    return remove(rb, rangeStart & 0xFFFFFFFFL, rangeEnd & 0xFFFFFFFFL);
  }


  /**
   * Bitwise XOR (symmetric difference) operation. The provided bitmaps are *not* modified. This
   * operation is thread-safe as long as the provided bitmaps remain unchanged.
   *
   * If you have more than 2 bitmaps, consider using the FastAggregation class.
   *
   * @param x1 first bitmap
   * @param x2 other bitmap
   * @return result of the operation
   * @see FastAggregation#xor(RoaringBitmap...)
   * @see FastAggregation#horizontal_xor(RoaringBitmap...)
   */
  public static RoaringBitmap xor(final RoaringBitmap x1, final RoaringBitmap x2) {
    final RoaringBitmap answer = new RoaringBitmap();
    int pos1 = 0, pos2 = 0;
    final int length1 = x1.highLowContainer.size(), length2 = x2.highLowContainer.size();

    main: if (pos1 < length1 && pos2 < length2) {
      short s1 = x1.highLowContainer.getKeyAtIndex(pos1);
      short s2 = x2.highLowContainer.getKeyAtIndex(pos2);

      while (true) {
        if (s1 == s2) {
          final Container c = x1.highLowContainer.getContainerAtIndex(pos1)
              .xor(x2.highLowContainer.getContainerAtIndex(pos2));
          if (c.getCardinality() > 0) {
            answer.highLowContainer.append(s1, c);
          }
          pos1++;
          pos2++;
          if ((pos1 == length1) || (pos2 == length2)) {
            break main;
          }
          s1 = x1.highLowContainer.getKeyAtIndex(pos1);
          s2 = x2.highLowContainer.getKeyAtIndex(pos2);
        } else if (Util.compareUnsigned(s1, s2) < 0) { // s1 < s2
          answer.highLowContainer.appendCopy(x1.highLowContainer, pos1);
          pos1++;
          if (pos1 == length1) {
            break main;
          }
          s1 = x1.highLowContainer.getKeyAtIndex(pos1);
        } else { // s1 > s2
          answer.highLowContainer.appendCopy(x2.highLowContainer, pos2);
          pos2++;
          if (pos2 == length2) {
            break main;
          }
          s2 = x2.highLowContainer.getKeyAtIndex(pos2);
        }
      }
    }
    if (pos1 == length1) {
      answer.highLowContainer.appendCopy(x2.highLowContainer, pos2, length2);
    } else if (pos2 == length2) {
      answer.highLowContainer.appendCopy(x1.highLowContainer, pos1, length1);
    }

    return answer;
  }

  RoaringArray highLowContainer = null;

  /**
   * Create an empty bitmap
   */
  public RoaringBitmap() {
    highLowContainer = new RoaringArray();
  }

  /**
   * Create a RoaringBitmap from a MutableRoaringBitmap or ImmutableRoaringBitmap. The source is not
   * modified.
   *
   * @param rb the original bitmap
   */
  public RoaringBitmap(ImmutableRoaringBitmap rb) {
    highLowContainer = new RoaringArray();
    MappeableContainerPointer cp = rb.getContainerPointer();
    while (cp.getContainer() != null) {
      highLowContainer.append(cp.key(), cp.getContainer().toContainer());
      cp.advance();
    }
  }

  /**
   * Add the value to the container (set the value to "true"), whether it already appears or not.
   *
   * Javac lacks native unsigned integers but the x argument is considered to be unsigned.
   * Within bitmaps, numbers are ordered according to {@link Integer#compareUnsigned}.
   * We order the numbers like 0, 1, ..., 2147483647, -2147483648, -2147483647,..., -1.
   *
   * @param x integer value
   */
  @Override
  public void add(final int x) {
    final short hb = Util.highbits(x);
    final int i = highLowContainer.getIndex(hb);
    if (i >= 0) {
      highLowContainer.setContainerAtIndex(i,
          highLowContainer.getContainerAtIndex(i).add(Util.lowbits(x)));
    } else {
      final ArrayContainer newac = new ArrayContainer();
      highLowContainer.insertNewKeyValueAt(-i - 1, hb, newac.add(Util.lowbits(x)));
    }
  }


  /**
   * Add to the current bitmap all integers in [rangeStart,rangeEnd).
   *
   * @param rangeStart inclusive beginning of range
   * @param rangeEnd exclusive ending of range
   */
  public void add(final long rangeStart, final long rangeEnd) {
    rangeSanityCheck(rangeStart, rangeEnd);
    if (rangeStart >= rangeEnd) {
      return; // empty range
    }

    final int hbStart = Util.toIntUnsigned(Util.highbits(rangeStart));
    final int lbStart = Util.toIntUnsigned(Util.lowbits(rangeStart));
    final int hbLast = Util.toIntUnsigned(Util.highbits(rangeEnd - 1));
    final int lbLast = Util.toIntUnsigned(Util.lowbits(rangeEnd - 1));
    for (int hb = hbStart; hb <= hbLast; ++hb) {

      // first container may contain partial range
      final int containerStart = (hb == hbStart) ? lbStart : 0;
      // last container may contain partial range
      final int containerLast = (hb == hbLast) ? lbLast : Util.maxLowBitAsInteger();
      final int i = highLowContainer.getIndex((short) hb);

      if (i >= 0) {
        final Container c =
            highLowContainer.getContainerAtIndex(i).iadd(containerStart, containerLast + 1);
        highLowContainer.setContainerAtIndex(i, c);
      } else {
        highLowContainer.insertNewKeyValueAt(-i - 1, (short) hb,
            Container.rangeOfOnes(containerStart, containerLast + 1));
      }
    }
  }

  /**
   * Add to the current bitmap all integers in [rangeStart,rangeEnd).
   *
   * @param rangeStart inclusive beginning of range
   * @param rangeEnd exclusive ending of range
   * @deprecated use the version where longs specify the range
   */
  @Deprecated
  public void add(final int rangeStart, final int rangeEnd) {
    if (rangeStart >= 0) {
      add((long) rangeStart, (long) rangeEnd);
    }
    // rangeStart being -ve and rangeEnd being positive is not expected)
    // so assume both -ve
    add(rangeStart & 0xFFFFFFFFL, rangeEnd & 0xFFFFFFFFL);
  }


  /**
   * In-place bitwise AND (intersection) operation. The current bitmap is modified.
   *
   * @param x2 other bitmap
   */
  public void and(final RoaringBitmap x2) {
    int pos1 = 0, pos2 = 0, intersectionSize = 0;
    final int length1 = highLowContainer.size(), length2 = x2.highLowContainer.size();

    while (pos1 < length1 && pos2 < length2) {
      final short s1 = highLowContainer.getKeyAtIndex(pos1);
      final short s2 = x2.highLowContainer.getKeyAtIndex(pos2);
      if (s1 == s2) {
        final Container c1 = highLowContainer.getContainerAtIndex(pos1);
        final Container c2 = x2.highLowContainer.getContainerAtIndex(pos2);
        final Container c = c1.iand(c2);
        if (c.getCardinality() > 0) {
          highLowContainer.replaceKeyAndContainerAtIndex(intersectionSize++, s1, c);
        }
        ++pos1;
        ++pos2;
      } else if (Util.compareUnsigned(s1, s2) < 0) { // s1 < s2
        pos1 = highLowContainer.advanceUntil(s2, pos1);
      } else { // s1 > s2
        pos2 = x2.highLowContainer.advanceUntil(s1, pos2);
      }
    }
    highLowContainer.resize(intersectionSize);
  }


  /**
   * Computes AND between input bitmaps in the given range, from rangeStart (inclusive) to rangeEnd
   * (exclusive)
   *
   * @param bitmaps input bitmaps, these are not modified
   * @param rangeStart inclusive beginning of range
   * @param rangeEnd exclusive ending of range
   * @return new result bitmap
   */
  public static RoaringBitmap and(@SuppressWarnings("rawtypes") final Iterator bitmaps,
      final long rangeStart, final long rangeEnd) {
    rangeSanityCheck(rangeStart, rangeEnd);

    Iterator<RoaringBitmap> bitmapsIterator;
    bitmapsIterator = selectRangeWithoutCopy(bitmaps, rangeStart, rangeEnd);
    return FastAggregation.and(bitmapsIterator);
  }

  /*
   *     In testing, original int-range code failed an assertion with some negative ranges
   *     so presumably nobody relies on negative ranges. rangeEnd=0 also failed.
   */

  /**
   * Computes AND between input bitmaps in the given range, from rangeStart (inclusive) to rangeEnd
   * (exclusive)
   *
   * @param bitmaps input bitmaps, these are not modified
   * @param rangeStart inclusive beginning of range
   * @param rangeEnd exclusive ending of range
   * @return new result bitmap
   * @deprecated use the version where longs specify the range. Negative range end are illegal.
   */
  @Deprecated
  public static RoaringBitmap and(@SuppressWarnings("rawtypes") final Iterator bitmaps,
      final int rangeStart, final int rangeEnd) {
    return and(bitmaps, (long) rangeStart, (long) rangeEnd);
  }




  /**
   * In-place bitwise ANDNOT (difference) operation. The current bitmap is modified.
   *
   * @param x2 other bitmap
   */
  public void andNot(final RoaringBitmap x2) {
    int pos1 = 0, pos2 = 0, intersectionSize = 0;
    final int length1 = highLowContainer.size(), length2 = x2.highLowContainer.size();

    while (pos1 < length1 && pos2 < length2) {
      final short s1 = highLowContainer.getKeyAtIndex(pos1);
      final short s2 = x2.highLowContainer.getKeyAtIndex(pos2);
      if (s1 == s2) {
        final Container c1 = highLowContainer.getContainerAtIndex(pos1);
        final Container c2 = x2.highLowContainer.getContainerAtIndex(pos2);
        final Container c = c1.iandNot(c2);
        if (c.getCardinality() > 0) {
          highLowContainer.replaceKeyAndContainerAtIndex(intersectionSize++, s1, c);
        }
        ++pos1;
        ++pos2;
      } else if (Util.compareUnsigned(s1, s2) < 0) { // s1 < s2
        if (pos1 != intersectionSize) {
          final Container c1 = highLowContainer.getContainerAtIndex(pos1);
          highLowContainer.replaceKeyAndContainerAtIndex(intersectionSize, s1, c1);
        }
        ++intersectionSize;
        ++pos1;
      } else { // s1 > s2
        pos2 = x2.highLowContainer.advanceUntil(s1, pos2);
      }
    }
    if (pos1 < length1) {
      highLowContainer.copyRange(pos1, length1, intersectionSize);
      intersectionSize += length1 - pos1;
    }
    highLowContainer.resize(intersectionSize);
  }


  /**
   * Bitwise ANDNOT (difference) operation for the given range, rangeStart (inclusive) and rangeEnd
   * (exclusive). The provided bitmaps are *not* modified. This operation is thread-safe as long as
   * the provided bitmaps remain unchanged.
   *
   * @param x1 first bitmap
   * @param x2 other bitmap
   * @param rangeStart starting point of the range (inclusive)
   * @param rangeEnd end point of the range (exclusive)
   * @return result of the operation
   */
  public static RoaringBitmap andNot(final RoaringBitmap x1, final RoaringBitmap x2,
      long rangeStart, long rangeEnd) {
    rangeSanityCheck(rangeStart, rangeEnd);

    RoaringBitmap rb1 = selectRangeWithoutCopy(x1, rangeStart, rangeEnd);
    RoaringBitmap rb2 = selectRangeWithoutCopy(x2, rangeStart, rangeEnd);
    return andNot(rb1, rb2);
  }

  /**
   * Bitwise ANDNOT (difference) operation for the given range, rangeStart (inclusive) and rangeEnd
   * (exclusive). The provided bitmaps are *not* modified. This operation is thread-safe as long as
   * the provided bitmaps remain unchanged.
   *
   * @param x1 first bitmap
   * @param x2 other bitmap
   * @param rangeStart starting point of the range (inclusive)
   * @param rangeEnd end point of the range (exclusive)
   * @return result of the operation
   *
   * @deprecated use the version where longs specify the range. Negative values for range
   *     endpoints are not allowed.
   */
  @Deprecated
  public static RoaringBitmap andNot(final RoaringBitmap x1, final RoaringBitmap x2,
          final int rangeStart, final int rangeEnd) {
    return andNot(x1, x2, (long) rangeStart, (long) rangeEnd);
  }






  /**
   * Add the value to the container (set the value to "true"), whether it already appears or not.
   *
   * @param x integer value
   * @return true if the added int wasn't already contained in the bitmap. False otherwise.
   */
  public boolean checkedAdd(final int x) {
    final short hb = Util.highbits(x);
    final int i = highLowContainer.getIndex(hb);
    if (i >= 0) {
      Container c = highLowContainer.getContainerAtIndex(i);
      int oldCard = c.getCardinality();
      // we need to keep the newContainer if a switch between containers type
      // occur, in order to get the new cardinality
      Container newCont = c.add(Util.lowbits(x));
      highLowContainer.setContainerAtIndex(i, newCont);
      if (newCont.getCardinality() > oldCard) {
        return true;
      }
    } else {
      final ArrayContainer newac = new ArrayContainer();
      highLowContainer.insertNewKeyValueAt(-i - 1, hb, newac.add(Util.lowbits(x)));
      return true;
    }
    return false;
  }

  /**
   * If present remove the specified integer (effectively, sets its bit value to false)
   *
   * @param x integer value representing the index in a bitmap
   * @return true if the unset bit was already in the bitmap
   */
  public boolean checkedRemove(final int x) {
    final short hb = Util.highbits(x);
    final int i = highLowContainer.getIndex(hb);
    if (i < 0) {
      return false;
    }
    Container C = highLowContainer.getContainerAtIndex(i);
    int oldcard = C.getCardinality();
    C.remove(Util.lowbits(x));
    int newcard = C.getCardinality();
    if (newcard == oldcard) {
      return false;
    }
    if (newcard > 0) {
      highLowContainer.setContainerAtIndex(i, C);
    } else {
      highLowContainer.removeAtIndex(i);
    }
    return true;
  }

  /**
   * reset to an empty bitmap; result occupies as much space a newly created bitmap.
   */
  public void clear() {
    highLowContainer = new RoaringArray(); // lose references
  }

  @Override
  public RoaringBitmap clone() {
    try {
      final RoaringBitmap x = (RoaringBitmap) super.clone();
      x.highLowContainer = highLowContainer.clone();
      return x;
    } catch (final CloneNotSupportedException e) {
      throw new RuntimeException("shouldn't happen with clone", e);
    }
  }

  /**
   * Checks whether the value in included, which is equivalent to checking if the corresponding bit
   * is set (get in BitSet class).
   *
   * @param x integer value
   * @return whether the integer value is included.
   */
  @Override
  public boolean contains(final int x) {
    final short hb = Util.highbits(x);
    final Container c = highLowContainer.getContainer(hb);
    return c != null && c.contains(Util.lowbits(x));
  }


  /**
   * Deserialize (retrieve) this bitmap.
   * See format specification at https://github.com/RoaringBitmap/RoaringFormatSpec
   *
   * The current bitmap is overwritten.
   *
   * @param in the DataInput stream
   * @throws IOException Signals that an I/O exception has occurred.
   */
  public void deserialize(DataInput in) throws IOException {
    this.highLowContainer.deserialize(in);
  }

  @Override
  public boolean equals(Object o) {
    if (o instanceof RoaringBitmap) {
      final RoaringBitmap srb = (RoaringBitmap) o;
      return srb.highLowContainer.equals(this.highLowContainer);
    }
    return false;
  }

  /**
   * Returns true if the other bitmap has no more than tolerance bits
   * differing from this bitmap. The other may be transformed into a bitmap equal
   * to this bitmap in no more than tolerance bit flips if this method returns true.
   *
   * @param other the bitmap to compare to
   * @param tolerance the maximum number of bits that may differ
   * @return true if the number of differing bits is smaller than tolerance
   */
  public boolean isHammingSimilar(RoaringBitmap other, int tolerance) {
    final int size1 = highLowContainer.size();
    final int size2 = other.highLowContainer.size();
    int pos1 = 0;
    int pos2 = 0;
    int budget = tolerance;
    while(budget >= 0 && pos1 < size1 && pos2 < size2) {
      final short key1 = this.highLowContainer.getKeyAtIndex(pos1);
      final short key2 = other.highLowContainer.getKeyAtIndex(pos2);
      Container left = highLowContainer.getContainerAtIndex(pos1);
      Container right = other.highLowContainer.getContainerAtIndex(pos2);
      if(key1 == key2) {
        budget -= left.xorCardinality(right);
        ++pos1;
        ++pos2;
      } else if(Util.compareUnsigned(key1, key2) < 0) {
        budget -= left.getCardinality();
        ++pos1;
      } else {
        budget -= right.getCardinality();
        ++pos2;
      }
    }
    while(budget >= 0 && pos1 < size1) {
      Container container = highLowContainer.getContainerAtIndex(pos1++);
      budget -= container.getCardinality();
    }
    while(budget >= 0 && pos2 < size2) {
      Container container = other.highLowContainer.getContainerAtIndex(pos2++);
      budget -= container.getCardinality();
    }
    return budget >= 0;
  }

  /**
   * Add the value if it is not already present, otherwise remove it.
   *
   * @param x integer value
   */
  public void flip(final int x) {
    final short hb = Util.highbits(x);
    final int i = highLowContainer.getIndex(hb);
    if (i >= 0) {
      Container c = highLowContainer.getContainerAtIndex(i).flip(Util.lowbits(x));
      if (c.getCardinality() > 0) {
        highLowContainer.setContainerAtIndex(i, c);
      } else {
        highLowContainer.removeAtIndex(i);
      }
    } else {
      final ArrayContainer newac = new ArrayContainer();
      highLowContainer.insertNewKeyValueAt(-i - 1, hb, newac.add(Util.lowbits(x)));
    }
  }

  /**
   * Modifies the current bitmap by complementing the bits in the given range, from rangeStart
   * (inclusive) rangeEnd (exclusive).
   *
   * @param rangeStart inclusive beginning of range
   * @param rangeEnd exclusive ending of range
   */
  public void flip(final long rangeStart, final long rangeEnd) {
    rangeSanityCheck(rangeStart, rangeEnd);
    if (rangeStart >= rangeEnd) {
      return; // empty range
    }

    final int hbStart = Util.toIntUnsigned(Util.highbits(rangeStart));
    final int lbStart = Util.toIntUnsigned(Util.lowbits(rangeStart));
    final int hbLast = Util.toIntUnsigned(Util.highbits(rangeEnd - 1));
    final int lbLast = Util.toIntUnsigned(Util.lowbits(rangeEnd - 1));

    // TODO:this can be accelerated considerably
    for (int hb = hbStart; hb <= hbLast; ++hb) {
      // first container may contain partial range
      final int containerStart = (hb == hbStart) ? lbStart : 0;
      // last container may contain partial range
      final int containerLast = (hb == hbLast) ? lbLast : Util.maxLowBitAsInteger();
      final int i = highLowContainer.getIndex((short) hb);

      if (i >= 0) {
        final Container c =
            highLowContainer.getContainerAtIndex(i).inot(containerStart, containerLast + 1);
        if (c.getCardinality() > 0) {
          highLowContainer.setContainerAtIndex(i, c);
        } else {
          highLowContainer.removeAtIndex(i);
        }
      } else {
        highLowContainer.insertNewKeyValueAt(-i - 1, (short) hb,
            Container.rangeOfOnes(containerStart, containerLast + 1));
      }
    }
  }


 /**
   * Modifies the current bitmap by complementing the bits in the given range, from rangeStart
   * (inclusive) rangeEnd (exclusive).
   *
   * @param rangeStart inclusive beginning of range
   * @param rangeEnd exclusive ending of range
   * @deprecated use the version where longs specify the range
   */
  @Deprecated
  public void flip(final int rangeStart, final int rangeEnd) {
    if (rangeStart >= 0) {
      flip((long) rangeStart, (long) rangeEnd);
    } else {
      // rangeStart being -ve and rangeEnd being positive is not expected)
      // so assume both -ve
      flip(rangeStart & 0xFFFFFFFFL, rangeEnd & 0xFFFFFFFFL);
    }
  }





  /**
   * Returns the number of distinct integers added to the bitmap (e.g., number of bits set).
   *
   * @return the cardinality
   */
  @Override
  public long getLongCardinality() {
    long size = 0;
    for (int i = 0; i < this.highLowContainer.size(); i++) {
      size += this.highLowContainer.getContainerAtIndex(i).getCardinality();
    }
    return size;
  }

  @Override
  public int getCardinality() {
    return (int) getLongCardinality();
  }

  @Override
  public void forEach(IntConsumer ic) {
    for (int i = 0; i < this.highLowContainer.size(); i++) {
      this.highLowContainer.getContainerAtIndex(i).forEach(this.highLowContainer.keys[i], ic);
    }
  }


  /**
   * Return a low-level container pointer that can be used to access the underlying data structure.
   *
   * @return container pointer
   */
  public ContainerPointer getContainerPointer() {
    return this.highLowContainer.getContainerPointer();
  }


  /**
   *
   * For better performance, consider the Use the {@link #forEach forEach} method.
   *
   * @return a custom iterator over set bits, the bits are traversed in ascending sorted order
   */
  @Override
  public PeekableIntIterator getIntIterator() {
    return new RoaringIntIterator();
  }

  /**
   * @return a custom iterator over set bits, the bits are traversed in descending sorted order
   */
  @Override
  public IntIterator getReverseIntIterator() {
    return new RoaringReverseIntIterator();
  }

  /**
   * Estimate of the memory usage of this data structure. This can be expected to be within 1% of
   * the true memory usage.
   *
   * @return estimated memory usage.
   */
  @Override
  public long getLongSizeInBytes() {
    long size = 8;
    for (int i = 0; i < this.highLowContainer.size(); i++) {
      final Container c = this.highLowContainer.getContainerAtIndex(i);
      size += 2 + c.getSizeInBytes();
    }
    return size;
  }

  @Override
  public int getSizeInBytes() {
    return (int) getLongSizeInBytes() ;
  }

  @Override
  public int hashCode() {
    return highLowContainer.hashCode();
  }


  /**
   * Check whether this bitmap has had its runs compressed.
   *
   * @return whether this bitmap has run compression
   */
  public boolean hasRunCompression() {
    for (int i = 0; i < this.highLowContainer.size(); i++) {
      Container c = this.highLowContainer.getContainerAtIndex(i);
      if (c instanceof RunContainer) {
        return true;
      }
    }
    return false;
  }

  /**
   * Checks whether the bitmap is empty.
   *
   * @return true if this bitmap contains no set bit
   */
  @Override
  public boolean isEmpty() {
    return highLowContainer.size() == 0;
  }


  /**
   * iterate over the positions of the true values.
   *
   * @return the iterator
   */
  @Override
  public Iterator<Integer> iterator() {
    return new Iterator<Integer>() {
      private int hs = 0;

      private ShortIterator iter;

      private int pos = 0;

      private int x;

      @Override
      public boolean hasNext() {
        return pos < RoaringBitmap.this.highLowContainer.size();
      }

      private Iterator<Integer> init() {
        if (pos < RoaringBitmap.this.highLowContainer.size()) {
          iter = RoaringBitmap.this.highLowContainer.getContainerAtIndex(pos).getShortIterator();
          hs = RoaringBitmap.this.highLowContainer.getKeyAtIndex(pos) << 16;
        }
        return this;
      }

      @Override
      public Integer next() {
        x = iter.nextAsInt() | hs;
        if (!iter.hasNext()) {
          ++pos;
          init();
        }
        return x;
      }

      @Override
      public void remove() {
        // todo: implement
        throw new UnsupportedOperationException();
      }

    }.init();
  }


  // don't forget to call repairAfterLazy() afterward
  // important: x2 should not have been computed lazily
  protected void lazyor(final RoaringBitmap x2) {
    int pos1 = 0, pos2 = 0;
    int length1 = highLowContainer.size();
    final int length2 = x2.highLowContainer.size();
    main: if (pos1 < length1 && pos2 < length2) {
      short s1 = highLowContainer.getKeyAtIndex(pos1);
      short s2 = x2.highLowContainer.getKeyAtIndex(pos2);

      while (true) {
        if (s1 == s2) {
          this.highLowContainer.setContainerAtIndex(pos1, highLowContainer.getContainerAtIndex(pos1)
              .lazyIOR(x2.highLowContainer.getContainerAtIndex(pos2)));
          pos1++;
          pos2++;
          if ((pos1 == length1) || (pos2 == length2)) {
            break main;
          }
          s1 = highLowContainer.getKeyAtIndex(pos1);
          s2 = x2.highLowContainer.getKeyAtIndex(pos2);
        } else if (Util.compareUnsigned(s1, s2) < 0) { // s1 < s2
          pos1++;
          if (pos1 == length1) {
            break main;
          }
          s1 = highLowContainer.getKeyAtIndex(pos1);
        } else { // s1 > s2
          highLowContainer.insertNewKeyValueAt(pos1, s2,
              x2.highLowContainer.getContainerAtIndex(pos2).clone());
          pos1++;
          length1++;
          pos2++;
          if (pos2 == length2) {
            break main;
          }
          s2 = x2.highLowContainer.getKeyAtIndex(pos2);
        }
      }
    }
    if (pos1 == length1) {
      highLowContainer.appendCopy(x2.highLowContainer, pos2, length2);
    }
  }

  // don't forget to call repairAfterLazy() afterward
  // important: x2 should not have been computed lazily
  // this method is like lazyor except that it will convert
  // the current container to a bitset
  protected void naivelazyor(RoaringBitmap  x2) {
    int pos1 = 0, pos2 = 0;
    int length1 = highLowContainer.size();
    final int length2 = x2.highLowContainer.size();
    main: if (pos1 < length1 && pos2 < length2) {
      short s1 = highLowContainer.getKeyAtIndex(pos1);
      short s2 = x2.highLowContainer.getKeyAtIndex(pos2);

      while (true) {
        if (s1 == s2) {
          BitmapContainer c1 = highLowContainer.getContainerAtIndex(pos1).toBitmapContainer();
          this.highLowContainer.setContainerAtIndex(pos1,
              c1.lazyIOR(x2.highLowContainer.getContainerAtIndex(pos2)));
          pos1++;
          pos2++;
          if ((pos1 == length1) || (pos2 == length2)) {
            break main;
          }
          s1 = highLowContainer.getKeyAtIndex(pos1);
          s2 = x2.highLowContainer.getKeyAtIndex(pos2);
        } else if (Util.compareUnsigned(s1, s2) < 0) { // s1 < s2
          pos1++;
          if (pos1 == length1) {
            break main;
          }
          s1 = highLowContainer.getKeyAtIndex(pos1);
        } else { // s1 > s2
          highLowContainer.insertNewKeyValueAt(pos1, s2,
              x2.highLowContainer.getContainerAtIndex(pos2).clone());
          pos1++;
          length1++;
          pos2++;
          if (pos2 == length2) {
            break main;
          }
          s2 = x2.highLowContainer.getKeyAtIndex(pos2);
        }
      }
    }
    if (pos1 == length1) {
      highLowContainer.appendCopy(x2.highLowContainer, pos2, length2);
    }
  }

  /**
   * Create a new Roaring bitmap containing at most maxcardinality integers.
   *
   * @param maxcardinality maximal cardinality
   * @return a new bitmap with cardinality no more than maxcardinality
   */
  @Override
  public RoaringBitmap limit(int maxcardinality) {
    RoaringBitmap answer = new RoaringBitmap();
    int currentcardinality = 0;
    for (int i = 0; (currentcardinality < maxcardinality)
        && (i < this.highLowContainer.size()); i++) {
      Container c = this.highLowContainer.getContainerAtIndex(i);
      if (c.getCardinality() + currentcardinality <= maxcardinality) {
        answer.highLowContainer.appendCopy(this.highLowContainer, i);
        currentcardinality += c.getCardinality();
      } else {
        int leftover = maxcardinality - currentcardinality;
        Container limited = c.limit(leftover);
        answer.highLowContainer.append(this.highLowContainer.getKeyAtIndex(i), limited);
        break;
      }
    }
    return answer;
  }

  /**
   * In-place bitwise OR (union) operation. The current bitmap is modified.
   *
   * @param x2 other bitmap
   */
  public void or(final RoaringBitmap x2) {
    int pos1 = 0, pos2 = 0;
    int length1 = highLowContainer.size();
    final int length2 = x2.highLowContainer.size();
    main: if (pos1 < length1 && pos2 < length2) {
      short s1 = highLowContainer.getKeyAtIndex(pos1);
      short s2 = x2.highLowContainer.getKeyAtIndex(pos2);

      while (true) {
        if (s1 == s2) {
          this.highLowContainer.setContainerAtIndex(pos1, highLowContainer.getContainerAtIndex(pos1)
              .ior(x2.highLowContainer.getContainerAtIndex(pos2)));
          pos1++;
          pos2++;
          if ((pos1 == length1) || (pos2 == length2)) {
            break main;
          }
          s1 = highLowContainer.getKeyAtIndex(pos1);
          s2 = x2.highLowContainer.getKeyAtIndex(pos2);
        } else if (Util.compareUnsigned(s1, s2) < 0) { // s1 < s2
          pos1++;
          if (pos1 == length1) {
            break main;
          }
          s1 = highLowContainer.getKeyAtIndex(pos1);
        } else { // s1 > s2
          highLowContainer.insertNewKeyValueAt(pos1, s2,
              x2.highLowContainer.getContainerAtIndex(pos2).clone());
          pos1++;
          length1++;
          pos2++;
          if (pos2 == length2) {
            break main;
          }
          s2 = x2.highLowContainer.getKeyAtIndex(pos2);
        }
      }
    }
    if (pos1 == length1) {
      highLowContainer.appendCopy(x2.highLowContainer, pos2, length2);
    }
  }



  /**
   * Computes OR between input bitmaps in the given range, from rangeStart (inclusive) to rangeEnd
   * (exclusive)
   *
   * @param bitmaps input bitmaps, these are not modified
   * @param rangeStart inclusive beginning of range
   * @param rangeEnd exclusive ending of range
   * @return new result bitmap
   */
  public static RoaringBitmap or(@SuppressWarnings("rawtypes") final Iterator bitmaps,
      final long rangeStart, final long rangeEnd) {
    rangeSanityCheck(rangeStart, rangeEnd);

    Iterator<RoaringBitmap> bitmapsIterator;
    bitmapsIterator = selectRangeWithoutCopy(bitmaps, rangeStart, rangeEnd);
    return or(bitmapsIterator);
  }


  /**
   * Computes OR between input bitmaps in the given range, from rangeStart (inclusive) to rangeEnd
   * (exclusive)
   * @param bitmaps input bitmaps, these are not modified
   * @param rangeStart inclusive beginning of range
   * @param rangeEnd exclusive ending of range
   * @return new result bitmap
   * @deprecated use the version where longs specify the range.
   *     Negative range points are forbidden.
   */
  @Deprecated
  public static RoaringBitmap or(@SuppressWarnings("rawtypes") final Iterator bitmaps,
          final int rangeStart, final int rangeEnd) {
    return or(bitmaps, (long) rangeStart, (long) rangeEnd);
  }


  /**
   * Rank returns the number of integers that are smaller or equal to x (Rank(infinity) would be
   * GetCardinality()).
   *
   * @param x upper limit
   *
   * @return the rank
   */
  @Override
  public long rankLong(int x) {
    long size = 0;
    short xhigh = Util.highbits(x);

    for (int i = 0; i < this.highLowContainer.size(); i++) {
      short key = this.highLowContainer.getKeyAtIndex(i);
      int comparison = Util.compareUnsigned(key, xhigh);
      if (comparison < 0) {
        size += this.highLowContainer.getContainerAtIndex(i).getCardinality();
      } else if (comparison == 0) {
        return size + this.highLowContainer.getContainerAtIndex(i).rank(Util.lowbits(x));
      }
    }
    return size;
  }

  @Override
  public int rank(int x) {
    return (int) rankLong(x);
  }

  @Override
  public void readExternal(ObjectInput in) throws IOException, ClassNotFoundException {
    this.highLowContainer.readExternal(in);
  }

  /**
   * If present remove the specified integer (effectively, sets its bit value to false)
   *
   * @param x integer value representing the index in a bitmap
   */
  @Override
  public void remove(final int x) {
    final short hb = Util.highbits(x);
    final int i = highLowContainer.getIndex(hb);
    if (i < 0) {
      return;
    }
    highLowContainer.setContainerAtIndex(i,
        highLowContainer.getContainerAtIndex(i).remove(Util.lowbits(x)));
    if (highLowContainer.getContainerAtIndex(i).getCardinality() == 0) {
      highLowContainer.removeAtIndex(i);
    }
  }

  /**
   * Remove from the current bitmap all integers in [rangeStart,rangeEnd).
   *
   * @param rangeStart inclusive beginning of range
   * @param rangeEnd exclusive ending of range
   */
  public void remove(final long rangeStart, final long rangeEnd) {

    rangeSanityCheck(rangeStart, rangeEnd);

    if (rangeStart >= rangeEnd) {
      return; // empty range
    }


    final int hbStart = Util.toIntUnsigned(Util.highbits(rangeStart));
    final int lbStart = Util.toIntUnsigned(Util.lowbits(rangeStart));
    final int hbLast = Util.toIntUnsigned(Util.highbits(rangeEnd - 1));
    final int lbLast = Util.toIntUnsigned(Util.lowbits(rangeEnd - 1));
    if (hbStart == hbLast) {
      final int i = highLowContainer.getIndex((short) hbStart);
      if (i < 0) {
        return;
      }
      final Container c = highLowContainer.getContainerAtIndex(i).iremove(lbStart, lbLast + 1);
      if (c.getCardinality() > 0) {
        highLowContainer.setContainerAtIndex(i, c);
      } else {
        highLowContainer.removeAtIndex(i);
      }
      return;
    }
    int ifirst = highLowContainer.getIndex((short) hbStart);
    int ilast = highLowContainer.getIndex((short) hbLast);
    if (ifirst >= 0) {
      if (lbStart != 0) {
        final Container c = highLowContainer.getContainerAtIndex(ifirst).iremove(lbStart,
            Util.maxLowBitAsInteger() + 1);
        if (c.getCardinality() > 0) {
          highLowContainer.setContainerAtIndex(ifirst, c);
          ifirst++;
        }
      }
    } else {
      ifirst = -ifirst - 1;
    }
    if (ilast >= 0) {
      if (lbLast != Util.maxLowBitAsInteger()) {
        final Container c = highLowContainer.getContainerAtIndex(ilast).iremove(0, lbLast + 1);
        if (c.getCardinality() > 0) {
          highLowContainer.setContainerAtIndex(ilast, c);
        } else {
          ilast++;
        }
      } else {
        ilast++;
      }
    } else {
      ilast = -ilast - 1;
    }
    highLowContainer.removeIndexRange(ifirst, ilast);
  }



  /**
   * Remove from the current bitmap all integers in [rangeStart,rangeEnd).
   *
   * @param rangeStart inclusive beginning of range
   * @param rangeEnd exclusive ending of range
   * @deprecated use the version where longs specify the range
   */
  @Deprecated
  public void remove(final int rangeStart, final int rangeEnd) {
    if (rangeStart >= 0) {
      remove((long) rangeStart, (long) rangeEnd);
    }
    // rangeStart being -ve and rangeEnd being positive is not expected)
    // so assume both -ve
    remove(rangeStart & 0xFFFFFFFFL, rangeEnd & 0xFFFFFFFFL);
  }


  /**
   * Remove run-length encoding even when it is more space efficient
   *
   * @return whether a change was applied
   */
  public boolean removeRunCompression() {
    boolean answer = false;
    for (int i = 0; i < this.highLowContainer.size(); i++) {
      Container c = this.highLowContainer.getContainerAtIndex(i);
      if (c instanceof RunContainer) {
        Container newc = ((RunContainer) c).toBitmapOrArrayContainer(c.getCardinality());
        this.highLowContainer.setContainerAtIndex(i, newc);
        answer = true;
      }
    }
    return answer;
  }

  // to be used with lazyor
  protected void repairAfterLazy() {
    for (int k = 0; k < highLowContainer.size(); ++k) {
      Container c = highLowContainer.getContainerAtIndex(k);
      highLowContainer.setContainerAtIndex(k, c.repairAfterLazy());
    }
  }

  /**
   * Use a run-length encoding where it is more space efficient
   *
   * @return whether a change was applied
   */
  public boolean runOptimize() {
    boolean answer = false;
    for (int i = 0; i < this.highLowContainer.size(); i++) {
      Container c = this.highLowContainer.getContainerAtIndex(i).runOptimize();
      if (c instanceof RunContainer) {
        answer = true;
      }
      this.highLowContainer.setContainerAtIndex(i, c);
    }
    return answer;
  }

  /**
   * Checks whether the parameter is a subset of this RoaringBitmap or not
   * @param subset the potential subset
   * @return true if the parameter is a subset of this RoaringBitmap
   */
  public boolean contains(RoaringBitmap subset) {
    if(subset.getCardinality() > getCardinality()) {
      return false;
    }
    final int length1 = this.highLowContainer.size;
    final int length2 = subset.highLowContainer.size;
    int pos1 = 0, pos2 = 0;
    while (pos1 < length1 && pos2 < length2) {
      final short s1 = this.highLowContainer.getKeyAtIndex(pos1);
      final short s2 = subset.highLowContainer.getKeyAtIndex(pos2);
      if (s1 == s2) {
        Container c1 = this.highLowContainer.getContainerAtIndex(pos1);
        Container c2 = subset.highLowContainer.getContainerAtIndex(pos2);
        if(!c1.contains(c2)) {
          return false;
        }
        ++pos1;
        ++pos2;
      } else if (s1 < s2) {
        return false;
      } else {
        pos2 = subset.highLowContainer.advanceUntil(s1, pos2);
      }
    }
    return pos2 == length2;
  }


  /**
   * Return the jth value stored in this bitmap.
   *
   * @param j index of the value
   *
   * @return the value
   */
  @Override
  public int select(int j) {
<<<<<<< HEAD
    long leftover = RoaringIntPacking.toUnsignedLong(j);
=======
    long leftover = ((long) j) & 0xffffffffL;
>>>>>>> db3e8dfb
    for (int i = 0; i < this.highLowContainer.size(); i++) {
      Container c = this.highLowContainer.getContainerAtIndex(i);
      int thiscard = c.getCardinality();
      if (thiscard > leftover) {
        int keycontrib = this.highLowContainer.getKeyAtIndex(i) << 16;
        int lowcontrib = Util.toIntUnsigned(c.select((int)leftover));
        return lowcontrib + keycontrib;
      }
      leftover -= thiscard;
    }
    throw new IllegalArgumentException(
        "select " + j + " when the cardinality is " + this.getCardinality());
  }

  /**
   * Get the first (smallest) integer in this RoaringBitmap,
   * that is, returns the minimum of the set.
   * @return the first (smallest) integer 
   * @throws NoSuchElementException if empty
   */
  public int first() {
    return highLowContainer.first();
  }

  /**
   * Get the last (largest) integer in this RoaringBitmap,
   * that is, returns the maximum of the set.
   * @return the last (largest) integer
   * @throws NoSuchElementException if empty
   */
  public int last() {
    return highLowContainer.last();
  }

  /**
   * Serialize this bitmap.
   *
   *  See format specification at https://github.com/RoaringBitmap/RoaringFormatSpec
   *
   * Consider calling {@link #runOptimize} before serialization to improve compression.
   *
   * The current bitmap is not modified.
   *
   * Advanced example: To serialize your bitmap to a ByteBuffer, you can do the following.
   *
   * <pre>
   * {@code
   *   //r is your bitmap
   *
   *   r.runOptimize(); // might improve compression
   *   // next we create the ByteBuffer where the data will be stored
   *   ByteBuffer outbb = ByteBuffer.allocate(r.serializedSizeInBytes());
   *   // then we can serialize on a custom OutputStream
   *   mrb.serialize(new DataOutputStream(new OutputStream(){
   *       ByteBuffer mBB;
   *       OutputStream init(ByteBuffer mbb) {mBB=mbb; return this;}
   *       public void close() {}
   *       public void flush() {}
   *       public void write(int b) {
   *         mBB.put((byte) b);}
   *       public void write(byte[] b) {mBB.put(b);}
   *       public void write(byte[] b, int off, int l) {mBB.put(b,off,l);}
   *   }.init(outbb)));
   *   // outbuff will now contain a serialized version of your bitmap
   * }
   * </pre>
   *
   * Note: Java's data structures are in big endian format. Roaring serializes to a little endian
   * format, so the bytes are flipped by the library during serialization to ensure that what is
   * stored is in little endian---despite Java's big endianness. You can defeat this process by
   * reflipping the bytes again in a custom DataOutput which could lead to serialized Roaring
   * objects with an incorrect byte order.
   *
   * @param out the DataOutput stream
   * @throws IOException Signals that an I/O exception has occurred.
   */
  @Override
  public void serialize(DataOutput out) throws IOException {
    this.highLowContainer.serialize(out);
  }


  /**
   * Assume that one wants to store "cardinality" integers in [0, universe_size), this function
   * returns an upper bound on the serialized size in bytes.
   *
   * @param cardinality maximal cardinality
   * @param universe_size maximal value
   * @return upper bound on the serialized size in bytes of the bitmap
   */
  public static long maximumSerializedSize(long cardinality, long universe_size) {
    long contnbr = (universe_size + 65535) / 65536;
    if (contnbr > cardinality) {
      contnbr = cardinality;
      // we can't have more containers than we have values
    }
    final long headermax = Math.max(8, 4 + (contnbr + 7) / 8) + 8 * contnbr;
    final long valsarray = 2 * cardinality;
    final long valsbitmap = contnbr * 8192;
    final long valsbest = Math.min(valsarray, valsbitmap);
    return valsbest + headermax;
  }

  /**
   * Report the number of bytes required to serialize this bitmap. This is the number of bytes
   * written out when using the serialize method. When using the writeExternal method, the count
   * will be higher due to the overhead of Java serialization.
   *
   * @return the size in bytes
   */
  @Override
  public int serializedSizeInBytes() {
    return this.highLowContainer.serializedSizeInBytes();
  }

  /**
   * Return new iterator with only values from rangeStart (inclusive) to rangeEnd (exclusive)
   *
   * @param bitmaps bitmaps iterator
   * @param rangeStart inclusive
   * @param rangeEnd exclusive
   * @return new iterator of bitmaps
   */
  private static Iterator<RoaringBitmap> selectRangeWithoutCopy(final Iterator bitmaps,
      final long rangeStart, final long rangeEnd) {
    Iterator<RoaringBitmap> bitmapsIterator;
    bitmapsIterator = new Iterator<RoaringBitmap>() {
      @Override
      public boolean hasNext() {
        return bitmaps.hasNext();
      }

      @Override
      public RoaringBitmap next() {
        RoaringBitmap next = (RoaringBitmap) bitmaps.next();
        return selectRangeWithoutCopy(next, rangeStart, rangeEnd);
      }

      @Override
      public void remove() {
        throw new UnsupportedOperationException("Remove not supported");
      }
    };
    return bitmapsIterator;
  }


  /**
   *
   * Extracts the values in the specified range, rangeStart (inclusive) and rangeEnd (exclusive)
   * while avoiding copies as much as possible.
   *
   * @param rb input bitmap
   * @param rangeStart inclusive
   * @param rangeEnd exclusive
   * @return new bitmap
   */

  // had formerly failed if rangeEnd==0
  private static RoaringBitmap selectRangeWithoutCopy(RoaringBitmap rb, final long rangeStart,
      final long rangeEnd) {
    final int hbStart = Util.toIntUnsigned(Util.highbits(rangeStart));
    final int lbStart = Util.toIntUnsigned(Util.lowbits(rangeStart));
    final int hbLast = Util.toIntUnsigned(Util.highbits(rangeEnd - 1));
    final int lbLast = Util.toIntUnsigned(Util.lowbits(rangeEnd - 1));
    RoaringBitmap answer = new RoaringBitmap();

    assert(rangeStart >= 0 && rangeEnd >= 0);

    if (rangeEnd <= rangeStart) {
      return answer;
    }

    if (hbStart == hbLast) {
      final int i = rb.highLowContainer.getIndex((short) hbStart);
      if (i >= 0) {
        final Container c = rb.highLowContainer.getContainerAtIndex(i).remove(0, lbStart)
            .iremove(lbLast + 1, Util.maxLowBitAsInteger() + 1);
        if (c.getCardinality() > 0) {
          answer.highLowContainer.append((short) hbStart, c);
        }
      }
      return answer;
    }
    int ifirst = rb.highLowContainer.getIndex((short) hbStart);
    int ilast = rb.highLowContainer.getIndex((short) hbLast);
    if (ifirst >= 0) {
      final Container c = rb.highLowContainer.getContainerAtIndex(ifirst).remove(0, lbStart);
      if (c.getCardinality() > 0) {
        answer.highLowContainer.append((short) hbStart, c);
      }
    }

    // revised to loop on ints
    for (int hb = hbStart + 1; hb <= hbLast - 1; ++hb) {
      final int i = rb.highLowContainer.getIndex((short)hb);
      final int j = answer.highLowContainer.getIndex((short) hb);
      assert j < 0;

      if (i >= 0) {
        final Container c = rb.highLowContainer.getContainerAtIndex(i);
        answer.highLowContainer.insertNewKeyValueAt(-j - 1, (short)hb, c);
      }
    }

    if (ilast >= 0) {
      final Container c = rb.highLowContainer.getContainerAtIndex(ilast).remove(lbLast + 1,
          Util.maxLowBitAsInteger() + 1);
      if (c.getCardinality() > 0) {
        answer.highLowContainer.append((short) hbLast, c);
      }
    }
    return answer;
  }


  /**
   * Return the set values as an array, if the cardinality is smaller than 2147483648.
   * The integer values are in sorted order.
   *
   * @return array representing the set values.
   */
  @Override
  public int[] toArray() {
    final int[] array = new int[this.getCardinality()];
    int pos = 0, pos2 = 0;
    while (pos < this.highLowContainer.size()) {
      final int hs = this.highLowContainer.getKeyAtIndex(pos) << 16;
      Container c = this.highLowContainer.getContainerAtIndex(pos++);
      c.fillLeastSignificant16bits(array, pos2, hs);
      pos2 += c.getCardinality();
    }
    return array;
  }


  /**
   *
   * Convert (copies) to a mutable roaring bitmap.
   *
   * @return a copy of this bitmap as a MutableRoaringBitmap
   */
  public MutableRoaringBitmap toMutableRoaringBitmap() {
    return new MutableRoaringBitmap(this);
  }

  /**
   * A string describing the bitmap.
   *
   * @return the string
   */
  @Override
  public String toString() {
    final StringBuilder answer = new StringBuilder();
    final IntIterator i = this.getIntIterator();
    answer.append("{");
    if (i.hasNext()) {
      answer.append(i.next() & 0xFFFFFFFFL);
    }
    while (i.hasNext()) {
      answer.append(",");
      // to avoid using too much memory, we limit the size
      if(answer.length() > 0x80000) {
        answer.append("...");
        break;
      }
      answer.append(i.next() & 0xFFFFFFFFL);

    }
    answer.append("}");
    return answer.toString();
  }

  /**
   * Recover allocated but unused memory.
   */
  @Override
  public void trim() {
    for (int i = 0; i < this.highLowContainer.size(); i++) {
      this.highLowContainer.getContainerAtIndex(i).trim();
    }
  }


  @Override
  public void writeExternal(ObjectOutput out) throws IOException {
    this.highLowContainer.writeExternal(out);
  }

  /**
   * In-place bitwise XOR (symmetric difference) operation. The current bitmap is modified.
   *
   * @param x2 other bitmap
   */
  public void xor(final RoaringBitmap x2) {
    int pos1 = 0, pos2 = 0;
    int length1 = highLowContainer.size();
    final int length2 = x2.highLowContainer.size();

    main: if (pos1 < length1 && pos2 < length2) {
      short s1 = highLowContainer.getKeyAtIndex(pos1);
      short s2 = x2.highLowContainer.getKeyAtIndex(pos2);

      while (true) {
        if (s1 == s2) {
          final Container c = highLowContainer.getContainerAtIndex(pos1)
              .ixor(x2.highLowContainer.getContainerAtIndex(pos2));
          if (c.getCardinality() > 0) {
            this.highLowContainer.setContainerAtIndex(pos1, c);
            pos1++;
          } else {
            highLowContainer.removeAtIndex(pos1);
            --length1;
          }
          pos2++;
          if ((pos1 == length1) || (pos2 == length2)) {
            break main;
          }
          s1 = highLowContainer.getKeyAtIndex(pos1);
          s2 = x2.highLowContainer.getKeyAtIndex(pos2);
        } else if (Util.compareUnsigned(s1, s2) < 0) { // s1 < s2
          pos1++;
          if (pos1 == length1) {
            break main;
          }
          s1 = highLowContainer.getKeyAtIndex(pos1);
        } else { // s1 > s2
          highLowContainer.insertNewKeyValueAt(pos1, s2,
              x2.highLowContainer.getContainerAtIndex(pos2).clone());
          pos1++;
          length1++;
          pos2++;
          if (pos2 == length2) {
            break main;
          }
          s2 = x2.highLowContainer.getKeyAtIndex(pos2);
        }
      }
    }
    if (pos1 == length1) {
      highLowContainer.appendCopy(x2.highLowContainer, pos2, length2);
    }
  }

  /**
   * Computes XOR between input bitmaps in the given range, from rangeStart (inclusive) to rangeEnd
   * (exclusive)
   *
   * @param bitmaps input bitmaps, these are not modified
   * @param rangeStart inclusive beginning of range
   * @param rangeEnd exclusive ending of range
   * @return new result bitmap
   */
  public static RoaringBitmap xor(@SuppressWarnings("rawtypes") final Iterator bitmaps,
      final long rangeStart, final long rangeEnd) {
    rangeSanityCheck(rangeStart, rangeEnd);
    Iterator<RoaringBitmap> bitmapsIterator;
    bitmapsIterator = selectRangeWithoutCopy(bitmaps, rangeStart, rangeEnd);
    return FastAggregation.xor(bitmapsIterator);
  }

  /**
   * Computes XOR between input bitmaps in the given range, from rangeStart (inclusive) to rangeEnd
   * (exclusive)
   *
   * @param bitmaps input bitmaps, these are not modified
   * @param rangeStart inclusive beginning of range
   * @param rangeEnd exclusive ending of range
   * @return new result bi
   * @deprecated use the version where longs specify the range.
   *     Negative values not allowed for rangeStart and rangeEnd
   */
  @Deprecated
  public static RoaringBitmap xor(@SuppressWarnings("rawtypes") final Iterator bitmaps,
          final int rangeStart, final int rangeEnd) {
    return xor(bitmaps, (long) rangeStart, (long) rangeEnd);
  }


}
<|MERGE_RESOLUTION|>--- conflicted
+++ resolved
@@ -1,2371 +1,2372 @@
-/*
- * (c) the authors Licensed under the Apache License, Version 2.0.
- */
-
-package org.roaringbitmap;
-
-import java.io.*;
-import java.util.Iterator;
-import java.util.NoSuchElementException;
-
-import org.roaringbitmap.buffer.ImmutableRoaringBitmap;
-import org.roaringbitmap.buffer.MappeableContainerPointer;
-import org.roaringbitmap.buffer.MutableRoaringBitmap;
-import org.roaringbitmap.longlong.RoaringIntPacking;
-
-
-/**
- * RoaringBitmap, a compressed alternative to the BitSet.
- *
- * <pre>
- * {@code
- *      import org.roaringbitmap.*;
- *
- *      //...
- *
- *      RoaringBitmap rr = RoaringBitmap.bitmapOf(1,2,3,1000);
- *      RoaringBitmap rr2 = new RoaringBitmap();
- *      for(int k = 4000; k<4255;++k) rr2.add(k);
- *      RoaringBitmap rror = RoaringBitmap.or(rr, rr2);
- *
- *      //...
- *      DataOutputStream wheretoserialize = ...
- *      rr.runOptimize(); // can help compression
- *      rr.serialize(wheretoserialize);
- * }
- * </pre>
- *
- * Integers are added in unsigned sorted order. That is, they are treated as unsigned integers (see
- * Java 8's Integer.toUnsignedLong function).
- * Up to 4294967296 integers
- * can be stored.
- *
- *
- *
- */
-
-
-public class RoaringBitmap implements Cloneable, Serializable, Iterable<Integer>, Externalizable,
-    ImmutableBitmapDataProvider, BitmapDataProvider {
-
-  private final class RoaringIntIterator implements PeekableIntIterator {
-    private int hs = 0;
-
-    private PeekableShortIterator iter;
-
-    private int pos = 0;
-
-    private RoaringIntIterator() {
-      nextContainer();
-    }
-
-    @Override
-    public PeekableIntIterator clone() {
-      try {
-        RoaringIntIterator x = (RoaringIntIterator) super.clone();
-        x.iter = this.iter.clone();
-        return x;
-      } catch (CloneNotSupportedException e) {
-        return null;// will not happen
-      }
-    }
-
-    @Override
-    public boolean hasNext() {
-      return pos < RoaringBitmap.this.highLowContainer.size();
-    }
-
-    @Override
-    public int next() {
-      final int x = iter.nextAsInt() | hs;
-      if (!iter.hasNext()) {
-        ++pos;
-        nextContainer();
-      }
-      return x;
-    }
-
-    private void nextContainer() {
-      if (pos < RoaringBitmap.this.highLowContainer.size()) {
-        iter = RoaringBitmap.this.highLowContainer.getContainerAtIndex(pos).getShortIterator();
-        hs = RoaringBitmap.this.highLowContainer.getKeyAtIndex(pos) << 16;
-      }
-    }
-
-    @Override
-    public void advanceIfNeeded(int minval) {
-      while (hasNext() && ((hs >>> 16) < (minval >>> 16))) {
-        ++pos;
-        nextContainer();
-      }
-      if (hasNext() && ((hs >>> 16) == (minval >>> 16))) {
-        iter.advanceIfNeeded(Util.lowbits(minval));
-        if (!iter.hasNext()) {
-          ++pos;
-          nextContainer();
-        }
-      }
-    }
-
-    @Override
-    public int peekNext() {
-      return Util.toIntUnsigned(iter.peekNext()) | hs;
-    }
-
-
-  }
-
-  private final class RoaringReverseIntIterator implements IntIterator {
-
-    int hs = 0;
-
-    ShortIterator iter;
-
-    // don't need an int because we go to 0, not Short.MAX_VALUE, and signed shorts underflow well
-    // below zero
-    short pos = (short) (RoaringBitmap.this.highLowContainer.size() - 1);
-
-    private RoaringReverseIntIterator() {
-      nextContainer();
-    }
-
-    @Override
-    public IntIterator clone() {
-      try {
-        RoaringReverseIntIterator clone = (RoaringReverseIntIterator) super.clone();
-        clone.iter = this.iter.clone();
-        return clone;
-      } catch (CloneNotSupportedException e) {
-        return null;// will not happen
-      }
-    }
-
-    @Override
-    public boolean hasNext() {
-      return pos >= 0;
-    }
-
-    @Override
-    public int next() {
-      final int x = iter.nextAsInt() | hs;
-      if (!iter.hasNext()) {
-        --pos;
-        nextContainer();
-      }
-      return x;
-    }
-
-    private void nextContainer() {
-      if (pos >= 0) {
-        iter =
-            RoaringBitmap.this.highLowContainer.getContainerAtIndex(pos).getReverseShortIterator();
-        hs = RoaringBitmap.this.highLowContainer.getKeyAtIndex(pos) << 16;
-      }
-    }
-
-  }
-
-  private static final long serialVersionUID = 6L;
-
-  private static void rangeSanityCheck(final long rangeStart, final long rangeEnd) {
-    if (rangeStart < 0 || rangeStart > (1L << 32)-1) {
-      throw new IllegalArgumentException("rangeStart="+ rangeStart
-                                         +" should be in [0, 0xffffffff]");
-    }
-    if (rangeEnd > (1L << 32) || rangeEnd < 0) {
-      throw new IllegalArgumentException("rangeEnd="+ rangeEnd
-                                         +" should be in [0, 0xffffffff + 1]");
-    }
-  }
-
-  /**
-   * Generate a new bitmap with all integers in [rangeStart,rangeEnd) added.
-   *
-   * @param rb initial bitmap (will not be modified)
-   * @param rangeStart inclusive beginning of range
-   * @param rangeEnd exclusive ending of range
-   * @return new bitmap
-   */
-  public static RoaringBitmap add(RoaringBitmap rb, final long rangeStart, final long rangeEnd) {
-    rangeSanityCheck(rangeStart, rangeEnd);
-    if (rangeStart >= rangeEnd) {
-      return rb.clone(); // empty range
-    }
-
-
-    final int hbStart = Util.toIntUnsigned(Util.highbits(rangeStart));
-    final int lbStart = Util.toIntUnsigned(Util.lowbits(rangeStart));
-    final int hbLast = Util.toIntUnsigned(Util.highbits(rangeEnd - 1));
-    final int lbLast = Util.toIntUnsigned(Util.lowbits(rangeEnd - 1));
-
-    RoaringBitmap answer = new RoaringBitmap();
-    answer.highLowContainer.appendCopiesUntil(rb.highLowContainer, (short) hbStart);
-
-    if (hbStart == hbLast) {
-      final int i = rb.highLowContainer.getIndex((short) hbStart);
-      final Container c =
-          i >= 0 ? rb.highLowContainer.getContainerAtIndex(i).add(lbStart, lbLast + 1)
-              : Container.rangeOfOnes(lbStart, lbLast + 1);
-      answer.highLowContainer.append((short) hbStart, c);
-      answer.highLowContainer.appendCopiesAfter(rb.highLowContainer, (short) hbLast);
-      return answer;
-    }
-    int ifirst = rb.highLowContainer.getIndex((short) hbStart);
-    int ilast = rb.highLowContainer.getIndex((short) hbLast);
-
-    {
-      final Container c = ifirst >= 0
-          ? rb.highLowContainer.getContainerAtIndex(ifirst).add(lbStart,
-              Util.maxLowBitAsInteger() + 1)
-          : Container.rangeOfOnes(lbStart, Util.maxLowBitAsInteger() + 1);
-      answer.highLowContainer.append((short) hbStart, c);
-    }
-    for (int hb = hbStart + 1; hb < hbLast; ++hb) {
-      Container c = Container.rangeOfOnes(0, Util.maxLowBitAsInteger() + 1);
-      answer.highLowContainer.append((short) hb, c);
-    }
-    {
-      final Container c =
-          ilast >= 0 ? rb.highLowContainer.getContainerAtIndex(ilast).add(0, lbLast + 1)
-              : Container.rangeOfOnes(0, lbLast + 1);
-      answer.highLowContainer.append((short) hbLast, c);
-    }
-    answer.highLowContainer.appendCopiesAfter(rb.highLowContainer, (short) hbLast);
-    return answer;
-  }
-
-  /**
-   *
-   * Generate a new bitmap with all integers in [rangeStart,rangeEnd) added.
-   *
-   * @param rb initial bitmap (will not be modified)
-   * @param rangeStart inclusive beginning of range
-   * @param rangeEnd exclusive ending of range
-   * @return new bitmap
-   * @deprecated use the version where longs specify the range
-   */
-  @Deprecated
-  public static RoaringBitmap add(RoaringBitmap rb, final int rangeStart, final int rangeEnd) {
-    if (rangeStart >= 0) {
-      return add(rb, (long) rangeStart, (long) rangeEnd);
-    }
-    // rangeStart being -ve and rangeEnd being positive is not expected)
-    // so assume both -ve
-    return add(rb, rangeStart & 0xFFFFFFFFL, rangeEnd & 0xFFFFFFFFL);
-  }
-
-  /**
-   * Bitwise AND (intersection) operation. The provided bitmaps are *not* modified. This operation
-   * is thread-safe as long as the provided bitmaps remain unchanged.
-   *
-   * If you have more than 2 bitmaps, consider using the FastAggregation class.
-   *
-   * @param x1 first bitmap
-   * @param x2 other bitmap
-   * @return result of the operation
-   * @see FastAggregation#and(RoaringBitmap...)
-   */
-  public static RoaringBitmap and(final RoaringBitmap x1, final RoaringBitmap x2) {
-    final RoaringBitmap answer = new RoaringBitmap();
-    final int length1 = x1.highLowContainer.size(), length2 = x2.highLowContainer.size();
-    int pos1 = 0, pos2 = 0;
-
-    while (pos1 < length1 && pos2 < length2) {
-      final short s1 = x1.highLowContainer.getKeyAtIndex(pos1);
-      final short s2 = x2.highLowContainer.getKeyAtIndex(pos2);
-      if (s1 == s2) {
-        final Container c1 = x1.highLowContainer.getContainerAtIndex(pos1);
-        final Container c2 = x2.highLowContainer.getContainerAtIndex(pos2);
-        final Container c = c1.and(c2);
-        if (c.getCardinality() > 0) {
-          answer.highLowContainer.append(s1, c);
-        }
-        ++pos1;
-        ++pos2;
-      } else if (Util.compareUnsigned(s1, s2) < 0) { // s1 < s2
-        pos1 = x1.highLowContainer.advanceUntil(s2, pos1);
-      } else { // s1 > s2
-        pos2 = x2.highLowContainer.advanceUntil(s1, pos2);
-      }
-    }
-    return answer;
-  }
-
-
-  /**
-   * Cardinality of Bitwise AND (intersection) operation. The provided bitmaps are *not* modified.
-   * This operation is thread-safe as long as the provided bitmaps remain unchanged.
-   *
-   * @param x1 first bitmap
-   * @param x2 other bitmap
-   * @return as if you did and(x2,x2).getCardinality()
-   * @see FastAggregation#and(RoaringBitmap...)
-   */
-  public static int andCardinality(final RoaringBitmap x1, final RoaringBitmap x2) {
-    int answer = 0;
-    final int length1 = x1.highLowContainer.size(), length2 = x2.highLowContainer.size();
-    int pos1 = 0, pos2 = 0;
-
-    while (pos1 < length1 && pos2 < length2) {
-      final short s1 = x1.highLowContainer.getKeyAtIndex(pos1);
-      final short s2 = x2.highLowContainer.getKeyAtIndex(pos2);
-      if (s1 == s2) {
-        final Container c1 = x1.highLowContainer.getContainerAtIndex(pos1);
-        final Container c2 = x2.highLowContainer.getContainerAtIndex(pos2);
-        // TODO: could be made faster if we did not have to materialize container
-        answer += c1.andCardinality(c2);
-        ++pos1;
-        ++pos2;
-      } else if (Util.compareUnsigned(s1, s2) < 0) { // s1 < s2
-        pos1 = x1.highLowContainer.advanceUntil(s2, pos1);
-      } else { // s1 > s2
-        pos2 = x2.highLowContainer.advanceUntil(s1, pos2);
-      }
-    }
-    return answer;
-  }
-
-  /**
-   * Bitwise ANDNOT (difference) operation. The provided bitmaps are *not* modified. This operation
-   * is thread-safe as long as the provided bitmaps remain unchanged.
-   *
-   * @param x1 first bitmap
-   * @param x2 other bitmap
-   * @return result of the operation
-   */
-  public static RoaringBitmap andNot(final RoaringBitmap x1, final RoaringBitmap x2) {
-    final RoaringBitmap answer = new RoaringBitmap();
-    int pos1 = 0, pos2 = 0;
-    final int length1 = x1.highLowContainer.size(), length2 = x2.highLowContainer.size();
-
-    while (pos1 < length1 && pos2 < length2) {
-      final short s1 = x1.highLowContainer.getKeyAtIndex(pos1);
-      final short s2 = x2.highLowContainer.getKeyAtIndex(pos2);
-      if (s1 == s2) {
-        final Container c1 = x1.highLowContainer.getContainerAtIndex(pos1);
-        final Container c2 = x2.highLowContainer.getContainerAtIndex(pos2);
-        final Container c = c1.andNot(c2);
-        if (c.getCardinality() > 0) {
-          answer.highLowContainer.append(s1, c);
-        }
-        ++pos1;
-        ++pos2;
-      } else if (Util.compareUnsigned(s1, s2) < 0) { // s1 < s2
-        final int nextPos1 = x1.highLowContainer.advanceUntil(s2, pos1);
-        answer.highLowContainer.appendCopy(x1.highLowContainer, pos1, nextPos1);
-        pos1 = nextPos1;
-      } else { // s1 > s2
-        pos2 = x2.highLowContainer.advanceUntil(s1, pos2);
-      }
-    }
-    if (pos2 == length2) {
-      answer.highLowContainer.appendCopy(x1.highLowContainer, pos1, length1);
-    }
-    return answer;
-  }
-  /**
-   * Set all the specified values  to true. This can be expected to be slightly
-   * faster than calling "add" repeatedly. The provided integers values don't
-   * have to be in sorted order, but it may be preferable to sort them from a performance point of
-   * view.
-   *
-   * @param dat set values
-   */
-  public void add(final int... dat) {
-    Container currentcont = null;
-    short currenthb = 0;
-    int currentcontainerindex = 0;
-    int j = 0;
-    if(j < dat.length) {
-      int val = dat[j];
-      currenthb = Util.highbits(val);
-      currentcontainerindex = highLowContainer.getIndex(currenthb);
-      if (currentcontainerindex >= 0) {
-        currentcont = highLowContainer.getContainerAtIndex(currentcontainerindex);
-        Container newcont = currentcont.add(Util.lowbits(val));
-        if(newcont != currentcont) {
-          highLowContainer.setContainerAtIndex(currentcontainerindex, newcont);
-          currentcont = newcont;
-        }
-      } else {
-        currentcontainerindex = - currentcontainerindex - 1;
-        final ArrayContainer newac = new ArrayContainer();
-        currentcont = newac.add(Util.lowbits(val));
-        highLowContainer.insertNewKeyValueAt(currentcontainerindex, currenthb, currentcont);
-      }
-      j++;
-    }
-    for( ; j < dat.length; ++j) {
-      int val = dat[j];
-      short newhb = Util.highbits(val);
-      if(currenthb == newhb) {// easy case
-        // this could be quite frequent
-        Container newcont = currentcont.add(Util.lowbits(val));
-        if(newcont != currentcont) {
-          highLowContainer.setContainerAtIndex(currentcontainerindex, newcont);
-          currentcont = newcont;
-        }
-      } else {
-        currenthb = newhb;
-        currentcontainerindex = highLowContainer.getIndex(currenthb);
-        if (currentcontainerindex >= 0) {
-          currentcont = highLowContainer.getContainerAtIndex(currentcontainerindex);
-          Container newcont = currentcont.add(Util.lowbits(val));
-          if(newcont != currentcont) {
-            highLowContainer.setContainerAtIndex(currentcontainerindex, newcont);
-            currentcont = newcont;
-          }
-        } else {
-          currentcontainerindex = - currentcontainerindex - 1;
-          final ArrayContainer newac = new ArrayContainer();
-          currentcont = newac.add(Util.lowbits(val));
-          highLowContainer.insertNewKeyValueAt(currentcontainerindex, currenthb, currentcont);
-        }
-      }
-    }
-  }
-
-  /**
-   * Generate a bitmap with the specified values set to true. The provided integers values don't
-   * have to be in sorted order, but it may be preferable to sort them from a performance point of
-   * view.
-   *
-   * @param dat set values
-   * @return a new bitmap
-   */
-  public static RoaringBitmap bitmapOf(final int... dat) {
-    final RoaringBitmap ans = new RoaringBitmap();
-    ans.add(dat);
-    return ans;
-  }
-
-  /**
-   * Complements the bits in the given range, from rangeStart (inclusive) rangeEnd (exclusive). The
-   * given bitmap is unchanged.
-   *
-   * @param bm bitmap being negated
-   * @param rangeStart inclusive beginning of range, in [0, 0xffffffff]
-   * @param rangeEnd exclusive ending of range, in [0, 0xffffffff + 1]
-   * @return a new Bitmap
-   */
-  public static RoaringBitmap flip(RoaringBitmap bm, final long rangeStart, final long rangeEnd) {
-    rangeSanityCheck(rangeStart, rangeEnd);
-    if (rangeStart >= rangeEnd) {
-      return bm.clone();
-    }
-    RoaringBitmap answer = new RoaringBitmap();
-    final int hbStart = Util.toIntUnsigned(Util.highbits(rangeStart));
-    final int lbStart = Util.toIntUnsigned(Util.lowbits(rangeStart));
-    final int hbLast = Util.toIntUnsigned(Util.highbits(rangeEnd - 1));
-    final int lbLast = Util.toIntUnsigned(Util.lowbits(rangeEnd - 1));
-
-    // copy the containers before the active area
-    answer.highLowContainer.appendCopiesUntil(bm.highLowContainer, (short) hbStart);
-
-    for (int hb = hbStart; hb <= hbLast; ++hb) {
-      final int containerStart = (hb == hbStart) ? lbStart : 0;
-      final int containerLast = (hb == hbLast) ? lbLast : Util.maxLowBitAsInteger();
-
-      final int i = bm.highLowContainer.getIndex((short) hb);
-      final int j = answer.highLowContainer.getIndex((short) hb);
-      assert j < 0;
-
-      if (i >= 0) {
-        Container c =
-            bm.highLowContainer.getContainerAtIndex(i).not(containerStart, containerLast + 1);
-        if (c.getCardinality() > 0) {
-          answer.highLowContainer.insertNewKeyValueAt(-j - 1, (short) hb, c);
-        }
-
-      } else { // *think* the range of ones must never be
-        // empty.
-        answer.highLowContainer.insertNewKeyValueAt(-j - 1, (short) hb,
-            Container.rangeOfOnes(containerStart, containerLast + 1));
-      }
-    }
-    // copy the containers after the active area.
-    answer.highLowContainer.appendCopiesAfter(bm.highLowContainer, (short) hbLast);
-    return answer;
-  }
-
-  /**
-   * Complements the bits in the given range, from rangeStart (inclusive) rangeEnd (exclusive). The
-   * given bitmap is unchanged.
-   *
-   * @param rb bitmap being negated
-   * @param rangeStart inclusive beginning of range, in [0, 0xffffffff]
-   * @param rangeEnd exclusive ending of range, in [0, 0xffffffff + 1]
-   * @return a new Bitmap
-   * @deprecated use the version where longs specify the range
-   */
-  @Deprecated
-  public static RoaringBitmap flip(RoaringBitmap rb, final int rangeStart, final int rangeEnd) {
-    if (rangeStart >= 0) {
-      return flip(rb, (long) rangeStart, (long) rangeEnd);
-    }
-    // rangeStart being -ve and rangeEnd being positive is not expected)
-    // so assume both -ve
-    return flip(rb, rangeStart & 0xFFFFFFFFL, rangeEnd & 0xFFFFFFFFL);
-  }
-
-
-
-
-
-  /**
-   * Checks whether the two bitmaps intersect. This can be much faster than calling "and" and
-   * checking the cardinality of the result.
-   *
-   * @param x1 first bitmap
-   * @param x2 other bitmap
-   * @return true if they intersect
-   */
-  public static boolean intersects(final RoaringBitmap x1, final RoaringBitmap x2) {
-    final int length1 = x1.highLowContainer.size(), length2 = x2.highLowContainer.size();
-    int pos1 = 0, pos2 = 0;
-
-    while (pos1 < length1 && pos2 < length2) {
-      final short s1 = x1.highLowContainer.getKeyAtIndex(pos1);
-      final short s2 = x2.highLowContainer.getKeyAtIndex(pos2);
-      if (s1 == s2) {
-        final Container c1 = x1.highLowContainer.getContainerAtIndex(pos1);
-        final Container c2 = x2.highLowContainer.getContainerAtIndex(pos2);
-        if (c1.intersects(c2)) {
-          return true;
-        }
-        ++pos1;
-        ++pos2;
-      } else if (Util.compareUnsigned(s1, s2) < 0) { // s1 < s2
-        pos1 = x1.highLowContainer.advanceUntil(s2, pos1);
-      } else { // s1 > s2
-        pos2 = x2.highLowContainer.advanceUntil(s1, pos2);
-      }
-    }
-    return false;
-  }
-
-
-  // important: inputs should not have been computed lazily
-  protected static RoaringBitmap lazyor(final RoaringBitmap x1, final RoaringBitmap x2) {
-    final RoaringBitmap answer = new RoaringBitmap();
-    int pos1 = 0, pos2 = 0;
-    final int length1 = x1.highLowContainer.size(), length2 = x2.highLowContainer.size();
-    main: if (pos1 < length1 && pos2 < length2) {
-      short s1 = x1.highLowContainer.getKeyAtIndex(pos1);
-      short s2 = x2.highLowContainer.getKeyAtIndex(pos2);
-
-      while (true) {
-        if (s1 == s2) {
-          answer.highLowContainer.append(s1, x1.highLowContainer.getContainerAtIndex(pos1)
-              .lazyOR(x2.highLowContainer.getContainerAtIndex(pos2)));
-          pos1++;
-          pos2++;
-          if ((pos1 == length1) || (pos2 == length2)) {
-            break main;
-          }
-          s1 = x1.highLowContainer.getKeyAtIndex(pos1);
-          s2 = x2.highLowContainer.getKeyAtIndex(pos2);
-        } else if (Util.compareUnsigned(s1, s2) < 0) { // s1 < s2
-          answer.highLowContainer.appendCopy(x1.highLowContainer, pos1);
-          pos1++;
-          if (pos1 == length1) {
-            break main;
-          }
-          s1 = x1.highLowContainer.getKeyAtIndex(pos1);
-        } else { // s1 > s2
-          answer.highLowContainer.appendCopy(x2.highLowContainer, pos2);
-          pos2++;
-          if (pos2 == length2) {
-            break main;
-          }
-          s2 = x2.highLowContainer.getKeyAtIndex(pos2);
-        }
-      }
-    }
-    if (pos1 == length1) {
-      answer.highLowContainer.appendCopy(x2.highLowContainer, pos2, length2);
-    } else if (pos2 == length2) {
-      answer.highLowContainer.appendCopy(x1.highLowContainer, pos1, length1);
-    }
-    return answer;
-  }
-
-  // important: inputs should not be reused
-  protected static RoaringBitmap lazyorfromlazyinputs(final RoaringBitmap x1,
-      final RoaringBitmap x2) {
-    final RoaringBitmap answer = new RoaringBitmap();
-    int pos1 = 0, pos2 = 0;
-    final int length1 = x1.highLowContainer.size(), length2 = x2.highLowContainer.size();
-    main: if (pos1 < length1 && pos2 < length2) {
-      short s1 = x1.highLowContainer.getKeyAtIndex(pos1);
-      short s2 = x2.highLowContainer.getKeyAtIndex(pos2);
-
-      while (true) {
-        if (s1 == s2) {
-          Container c1 = x1.highLowContainer.getContainerAtIndex(pos1);
-          Container c2 = x2.highLowContainer.getContainerAtIndex(pos2);
-          if ((c2 instanceof BitmapContainer) && (!(c1 instanceof BitmapContainer))) {
-            Container tmp = c1;
-            c1 = c2;
-            c2 = tmp;
-          }
-          answer.highLowContainer.append(s1, c1.lazyIOR(c2));
-          pos1++;
-          pos2++;
-          if ((pos1 == length1) || (pos2 == length2)) {
-            break main;
-          }
-          s1 = x1.highLowContainer.getKeyAtIndex(pos1);
-          s2 = x2.highLowContainer.getKeyAtIndex(pos2);
-        } else if (Util.compareUnsigned(s1, s2) < 0) { // s1 < s2
-          Container c1 = x1.highLowContainer.getContainerAtIndex(pos1);
-          answer.highLowContainer.append(s1, c1);
-          pos1++;
-          if (pos1 == length1) {
-            break main;
-          }
-          s1 = x1.highLowContainer.getKeyAtIndex(pos1);
-        } else { // s1 > s2
-          Container c2 = x2.highLowContainer.getContainerAtIndex(pos2);
-          answer.highLowContainer.append(s2,c2);
-          pos2++;
-          if (pos2 == length2) {
-            break main;
-          }
-          s2 = x2.highLowContainer.getKeyAtIndex(pos2);
-        }
-      }
-    }
-    if (pos1 == length1) {
-      answer.highLowContainer.append(x2.highLowContainer, pos2, length2);
-    } else if (pos2 == length2) {
-      answer.highLowContainer.append(x1.highLowContainer, pos1, length1);
-    }
-    return answer;
-  }
-
-
-  /**
-   * Compute overall OR between bitmaps.
-   *
-   * (Effectively calls {@link FastAggregation#or})
-   *
-   * @param bitmaps input bitmaps
-   * @return aggregated bitmap
-   */
-  public static RoaringBitmap or(Iterator<? extends RoaringBitmap> bitmaps) {
-    return FastAggregation.or(bitmaps);
-  }
-
-  /**
-   * Compute overall OR between bitmaps.
-   *
-   * (Effectively calls {@link FastAggregation#or})
-   *
-   *
-   * @param bitmaps input bitmaps
-   * @return aggregated bitmap
-   */
-  public static RoaringBitmap or(RoaringBitmap... bitmaps) {
-    return FastAggregation.or(bitmaps);
-  }
-
-  /**
-   * Bitwise OR (union) operation. The provided bitmaps are *not* modified. This operation is
-   * thread-safe as long as the provided bitmaps remain unchanged.
-   *
-   * If you have more than 2 bitmaps, consider using the FastAggregation class.
-   *
-   * @param x1 first bitmap
-   * @param x2 other bitmap
-   * @return result of the operation
-   * @see FastAggregation#or(RoaringBitmap...)
-   * @see FastAggregation#horizontal_or(RoaringBitmap...)
-   */
-  public static RoaringBitmap or(final RoaringBitmap x1, final RoaringBitmap x2) {
-    final RoaringBitmap answer = new RoaringBitmap();
-    int pos1 = 0, pos2 = 0;
-    final int length1 = x1.highLowContainer.size(), length2 = x2.highLowContainer.size();
-    main: if (pos1 < length1 && pos2 < length2) {
-      short s1 = x1.highLowContainer.getKeyAtIndex(pos1);
-      short s2 = x2.highLowContainer.getKeyAtIndex(pos2);
-
-      while (true) {
-        if (s1 == s2) {
-          answer.highLowContainer.append(s1, x1.highLowContainer.getContainerAtIndex(pos1)
-              .or(x2.highLowContainer.getContainerAtIndex(pos2)));
-          pos1++;
-          pos2++;
-          if ((pos1 == length1) || (pos2 == length2)) {
-            break main;
-          }
-          s1 = x1.highLowContainer.getKeyAtIndex(pos1);
-          s2 = x2.highLowContainer.getKeyAtIndex(pos2);
-        } else if (Util.compareUnsigned(s1, s2) < 0) { // s1 < s2
-          answer.highLowContainer.appendCopy(x1.highLowContainer, pos1);
-          pos1++;
-          if (pos1 == length1) {
-            break main;
-          }
-          s1 = x1.highLowContainer.getKeyAtIndex(pos1);
-        } else { // s1 > s2
-          answer.highLowContainer.appendCopy(x2.highLowContainer, pos2);
-          pos2++;
-          if (pos2 == length2) {
-            break main;
-          }
-          s2 = x2.highLowContainer.getKeyAtIndex(pos2);
-        }
-      }
-    }
-    if (pos1 == length1) {
-      answer.highLowContainer.appendCopy(x2.highLowContainer, pos2, length2);
-    } else if (pos2 == length2) {
-      answer.highLowContainer.appendCopy(x1.highLowContainer, pos1, length1);
-    }
-    return answer;
-  }
-
-  /**
-   * Cardinality of the bitwise OR (union) operation. The provided bitmaps are *not* modified. This
-   * operation is thread-safe as long as the provided bitmaps remain unchanged.
-   *
-   * If you have more than 2 bitmaps, consider using the FastAggregation class.
-   *
-   * @param x1 first bitmap
-   * @param x2 other bitmap
-   * @return cardinality of the union
-   * @see FastAggregation#or(RoaringBitmap...)
-   * @see FastAggregation#horizontal_or(RoaringBitmap...)
-   */
-  public static int orCardinality(final RoaringBitmap x1, final RoaringBitmap x2) {
-    // we use the fact that the cardinality of the bitmaps is known so that
-    // the union is just the total cardinality minus the intersection
-    return x1.getCardinality() + x2.getCardinality() - andCardinality(x1, x2);
-  }
-
-  /**
-   * Cardinality of the bitwise XOR (symmetric difference) operation.
-   * The provided bitmaps are *not* modified. This operation is thread-safe
-   * as long as the provided bitmaps remain unchanged.
-   *
-   * @param x1 first bitmap
-   * @param x2 other bitmap
-   * @return cardinality of the symmetric difference
-   */
-  public static int xorCardinality(final RoaringBitmap x1, final RoaringBitmap x2) {
-    return x1.getCardinality() + x2.getCardinality() - 2 * andCardinality(x1, x2);
-  }
-
-  /**
-   * Cardinality of the bitwise ANDNOT (left difference) operation.
-   * The provided bitmaps are *not* modified. This operation is thread-safe
-   * as long as the provided bitmaps remain unchanged.
-   *
-   * @param x1 first bitmap
-   * @param x2 other bitmap
-   * @return cardinality of the left difference
-   */
-  public static int andNotCardinality(final RoaringBitmap x1, final RoaringBitmap x2) {
-    return x1.getCardinality() - andCardinality(x1, x2);
-  }
-
-  /**
-   * Generate a new bitmap with all integers in [rangeStart,rangeEnd) removed.
-   *
-   * @param rb initial bitmap (will not be modified)
-   * @param rangeStart inclusive beginning of range
-   * @param rangeEnd exclusive ending of range
-   * @return new bitmap
-   */
-  public static RoaringBitmap remove(RoaringBitmap rb, final long rangeStart, final long rangeEnd) {
-    rangeSanityCheck(rangeStart, rangeEnd);
-    if (rangeStart >= rangeEnd) {
-      return rb.clone(); // empty range
-    }
-
-
-    final int hbStart = Util.toIntUnsigned(Util.highbits(rangeStart));
-    final int lbStart = Util.toIntUnsigned(Util.lowbits(rangeStart));
-    final int hbLast = Util.toIntUnsigned(Util.highbits(rangeEnd - 1));
-    final int lbLast = Util.toIntUnsigned(Util.lowbits(rangeEnd - 1));
-    RoaringBitmap answer = new RoaringBitmap();
-    answer.highLowContainer.appendCopiesUntil(rb.highLowContainer, (short) hbStart);
-
-    if (hbStart == hbLast) {
-      final int i = rb.highLowContainer.getIndex((short) hbStart);
-      if (i >= 0) {
-        final Container c = rb.highLowContainer.getContainerAtIndex(i).remove(lbStart, lbLast + 1);
-        if (c.getCardinality() > 0) {
-          answer.highLowContainer.append((short) hbStart, c);
-        }
-      }
-      answer.highLowContainer.appendCopiesAfter(rb.highLowContainer, (short) hbLast);
-      return answer;
-    }
-    int ifirst = rb.highLowContainer.getIndex((short) hbStart);
-    int ilast = rb.highLowContainer.getIndex((short) hbLast);
-    if ((ifirst >= 0) && (lbStart != 0)) {
-      final Container c = rb.highLowContainer.getContainerAtIndex(ifirst).remove(lbStart,
-          Util.maxLowBitAsInteger() + 1);
-      if (c.getCardinality() > 0) {
-        answer.highLowContainer.append((short) hbStart, c);
-      }
-    }
-    if ((ilast >= 0) && (lbLast != Util.maxLowBitAsInteger())) {
-      final Container c = rb.highLowContainer.getContainerAtIndex(ilast).remove(0, lbLast + 1);
-      if (c.getCardinality() > 0) {
-        answer.highLowContainer.append((short) hbLast, c);
-      }
-    }
-    answer.highLowContainer.appendCopiesAfter(rb.highLowContainer, (short) hbLast);
-    return answer;
-  }
-
-  /**
-   * Generate a new bitmap with all integers in [rangeStart,rangeEnd) removed.
-   *
-   * @param rb initial bitmap (will not be modified)
-   * @param rangeStart inclusive beginning of range
-   * @param rangeEnd exclusive ending of range
-   * @return new bitmap
-   * @deprecated use the version where longs specify the range
-   */
-  @Deprecated
-  public static RoaringBitmap remove(RoaringBitmap rb, final int rangeStart, final int rangeEnd) {
-    if (rangeStart >= 0) {
-      return remove(rb, (long) rangeStart, (long) rangeEnd);
-    }
-    // rangeStart being -ve and rangeEnd being positive is not expected)
-    // so assume both -ve
-    return remove(rb, rangeStart & 0xFFFFFFFFL, rangeEnd & 0xFFFFFFFFL);
-  }
-
-
-  /**
-   * Bitwise XOR (symmetric difference) operation. The provided bitmaps are *not* modified. This
-   * operation is thread-safe as long as the provided bitmaps remain unchanged.
-   *
-   * If you have more than 2 bitmaps, consider using the FastAggregation class.
-   *
-   * @param x1 first bitmap
-   * @param x2 other bitmap
-   * @return result of the operation
-   * @see FastAggregation#xor(RoaringBitmap...)
-   * @see FastAggregation#horizontal_xor(RoaringBitmap...)
-   */
-  public static RoaringBitmap xor(final RoaringBitmap x1, final RoaringBitmap x2) {
-    final RoaringBitmap answer = new RoaringBitmap();
-    int pos1 = 0, pos2 = 0;
-    final int length1 = x1.highLowContainer.size(), length2 = x2.highLowContainer.size();
-
-    main: if (pos1 < length1 && pos2 < length2) {
-      short s1 = x1.highLowContainer.getKeyAtIndex(pos1);
-      short s2 = x2.highLowContainer.getKeyAtIndex(pos2);
-
-      while (true) {
-        if (s1 == s2) {
-          final Container c = x1.highLowContainer.getContainerAtIndex(pos1)
-              .xor(x2.highLowContainer.getContainerAtIndex(pos2));
-          if (c.getCardinality() > 0) {
-            answer.highLowContainer.append(s1, c);
-          }
-          pos1++;
-          pos2++;
-          if ((pos1 == length1) || (pos2 == length2)) {
-            break main;
-          }
-          s1 = x1.highLowContainer.getKeyAtIndex(pos1);
-          s2 = x2.highLowContainer.getKeyAtIndex(pos2);
-        } else if (Util.compareUnsigned(s1, s2) < 0) { // s1 < s2
-          answer.highLowContainer.appendCopy(x1.highLowContainer, pos1);
-          pos1++;
-          if (pos1 == length1) {
-            break main;
-          }
-          s1 = x1.highLowContainer.getKeyAtIndex(pos1);
-        } else { // s1 > s2
-          answer.highLowContainer.appendCopy(x2.highLowContainer, pos2);
-          pos2++;
-          if (pos2 == length2) {
-            break main;
-          }
-          s2 = x2.highLowContainer.getKeyAtIndex(pos2);
-        }
-      }
-    }
-    if (pos1 == length1) {
-      answer.highLowContainer.appendCopy(x2.highLowContainer, pos2, length2);
-    } else if (pos2 == length2) {
-      answer.highLowContainer.appendCopy(x1.highLowContainer, pos1, length1);
-    }
-
-    return answer;
-  }
-
-  RoaringArray highLowContainer = null;
-
-  /**
-   * Create an empty bitmap
-   */
-  public RoaringBitmap() {
-    highLowContainer = new RoaringArray();
-  }
-
-  /**
-   * Create a RoaringBitmap from a MutableRoaringBitmap or ImmutableRoaringBitmap. The source is not
-   * modified.
-   *
-   * @param rb the original bitmap
-   */
-  public RoaringBitmap(ImmutableRoaringBitmap rb) {
-    highLowContainer = new RoaringArray();
-    MappeableContainerPointer cp = rb.getContainerPointer();
-    while (cp.getContainer() != null) {
-      highLowContainer.append(cp.key(), cp.getContainer().toContainer());
-      cp.advance();
-    }
-  }
-
-  /**
-   * Add the value to the container (set the value to "true"), whether it already appears or not.
-   *
-   * Javac lacks native unsigned integers but the x argument is considered to be unsigned.
-   * Within bitmaps, numbers are ordered according to {@link Integer#compareUnsigned}.
-   * We order the numbers like 0, 1, ..., 2147483647, -2147483648, -2147483647,..., -1.
-   *
-   * @param x integer value
-   */
-  @Override
-  public void add(final int x) {
-    final short hb = Util.highbits(x);
-    final int i = highLowContainer.getIndex(hb);
-    if (i >= 0) {
-      highLowContainer.setContainerAtIndex(i,
-          highLowContainer.getContainerAtIndex(i).add(Util.lowbits(x)));
-    } else {
-      final ArrayContainer newac = new ArrayContainer();
-      highLowContainer.insertNewKeyValueAt(-i - 1, hb, newac.add(Util.lowbits(x)));
-    }
-  }
-
-
-  /**
-   * Add to the current bitmap all integers in [rangeStart,rangeEnd).
-   *
-   * @param rangeStart inclusive beginning of range
-   * @param rangeEnd exclusive ending of range
-   */
-  public void add(final long rangeStart, final long rangeEnd) {
-    rangeSanityCheck(rangeStart, rangeEnd);
-    if (rangeStart >= rangeEnd) {
-      return; // empty range
-    }
-
-    final int hbStart = Util.toIntUnsigned(Util.highbits(rangeStart));
-    final int lbStart = Util.toIntUnsigned(Util.lowbits(rangeStart));
-    final int hbLast = Util.toIntUnsigned(Util.highbits(rangeEnd - 1));
-    final int lbLast = Util.toIntUnsigned(Util.lowbits(rangeEnd - 1));
-    for (int hb = hbStart; hb <= hbLast; ++hb) {
-
-      // first container may contain partial range
-      final int containerStart = (hb == hbStart) ? lbStart : 0;
-      // last container may contain partial range
-      final int containerLast = (hb == hbLast) ? lbLast : Util.maxLowBitAsInteger();
-      final int i = highLowContainer.getIndex((short) hb);
-
-      if (i >= 0) {
-        final Container c =
-            highLowContainer.getContainerAtIndex(i).iadd(containerStart, containerLast + 1);
-        highLowContainer.setContainerAtIndex(i, c);
-      } else {
-        highLowContainer.insertNewKeyValueAt(-i - 1, (short) hb,
-            Container.rangeOfOnes(containerStart, containerLast + 1));
-      }
-    }
-  }
-
-  /**
-   * Add to the current bitmap all integers in [rangeStart,rangeEnd).
-   *
-   * @param rangeStart inclusive beginning of range
-   * @param rangeEnd exclusive ending of range
-   * @deprecated use the version where longs specify the range
-   */
-  @Deprecated
-  public void add(final int rangeStart, final int rangeEnd) {
-    if (rangeStart >= 0) {
-      add((long) rangeStart, (long) rangeEnd);
-    }
-    // rangeStart being -ve and rangeEnd being positive is not expected)
-    // so assume both -ve
-    add(rangeStart & 0xFFFFFFFFL, rangeEnd & 0xFFFFFFFFL);
-  }
-
-
-  /**
-   * In-place bitwise AND (intersection) operation. The current bitmap is modified.
-   *
-   * @param x2 other bitmap
-   */
-  public void and(final RoaringBitmap x2) {
-    int pos1 = 0, pos2 = 0, intersectionSize = 0;
-    final int length1 = highLowContainer.size(), length2 = x2.highLowContainer.size();
-
-    while (pos1 < length1 && pos2 < length2) {
-      final short s1 = highLowContainer.getKeyAtIndex(pos1);
-      final short s2 = x2.highLowContainer.getKeyAtIndex(pos2);
-      if (s1 == s2) {
-        final Container c1 = highLowContainer.getContainerAtIndex(pos1);
-        final Container c2 = x2.highLowContainer.getContainerAtIndex(pos2);
-        final Container c = c1.iand(c2);
-        if (c.getCardinality() > 0) {
-          highLowContainer.replaceKeyAndContainerAtIndex(intersectionSize++, s1, c);
-        }
-        ++pos1;
-        ++pos2;
-      } else if (Util.compareUnsigned(s1, s2) < 0) { // s1 < s2
-        pos1 = highLowContainer.advanceUntil(s2, pos1);
-      } else { // s1 > s2
-        pos2 = x2.highLowContainer.advanceUntil(s1, pos2);
-      }
-    }
-    highLowContainer.resize(intersectionSize);
-  }
-
-
-  /**
-   * Computes AND between input bitmaps in the given range, from rangeStart (inclusive) to rangeEnd
-   * (exclusive)
-   *
-   * @param bitmaps input bitmaps, these are not modified
-   * @param rangeStart inclusive beginning of range
-   * @param rangeEnd exclusive ending of range
-   * @return new result bitmap
-   */
-  public static RoaringBitmap and(@SuppressWarnings("rawtypes") final Iterator bitmaps,
-      final long rangeStart, final long rangeEnd) {
-    rangeSanityCheck(rangeStart, rangeEnd);
-
-    Iterator<RoaringBitmap> bitmapsIterator;
-    bitmapsIterator = selectRangeWithoutCopy(bitmaps, rangeStart, rangeEnd);
-    return FastAggregation.and(bitmapsIterator);
-  }
-
-  /*
-   *     In testing, original int-range code failed an assertion with some negative ranges
-   *     so presumably nobody relies on negative ranges. rangeEnd=0 also failed.
-   */
-
-  /**
-   * Computes AND between input bitmaps in the given range, from rangeStart (inclusive) to rangeEnd
-   * (exclusive)
-   *
-   * @param bitmaps input bitmaps, these are not modified
-   * @param rangeStart inclusive beginning of range
-   * @param rangeEnd exclusive ending of range
-   * @return new result bitmap
-   * @deprecated use the version where longs specify the range. Negative range end are illegal.
-   */
-  @Deprecated
-  public static RoaringBitmap and(@SuppressWarnings("rawtypes") final Iterator bitmaps,
-      final int rangeStart, final int rangeEnd) {
-    return and(bitmaps, (long) rangeStart, (long) rangeEnd);
-  }
-
-
-
-
-  /**
-   * In-place bitwise ANDNOT (difference) operation. The current bitmap is modified.
-   *
-   * @param x2 other bitmap
-   */
-  public void andNot(final RoaringBitmap x2) {
-    int pos1 = 0, pos2 = 0, intersectionSize = 0;
-    final int length1 = highLowContainer.size(), length2 = x2.highLowContainer.size();
-
-    while (pos1 < length1 && pos2 < length2) {
-      final short s1 = highLowContainer.getKeyAtIndex(pos1);
-      final short s2 = x2.highLowContainer.getKeyAtIndex(pos2);
-      if (s1 == s2) {
-        final Container c1 = highLowContainer.getContainerAtIndex(pos1);
-        final Container c2 = x2.highLowContainer.getContainerAtIndex(pos2);
-        final Container c = c1.iandNot(c2);
-        if (c.getCardinality() > 0) {
-          highLowContainer.replaceKeyAndContainerAtIndex(intersectionSize++, s1, c);
-        }
-        ++pos1;
-        ++pos2;
-      } else if (Util.compareUnsigned(s1, s2) < 0) { // s1 < s2
-        if (pos1 != intersectionSize) {
-          final Container c1 = highLowContainer.getContainerAtIndex(pos1);
-          highLowContainer.replaceKeyAndContainerAtIndex(intersectionSize, s1, c1);
-        }
-        ++intersectionSize;
-        ++pos1;
-      } else { // s1 > s2
-        pos2 = x2.highLowContainer.advanceUntil(s1, pos2);
-      }
-    }
-    if (pos1 < length1) {
-      highLowContainer.copyRange(pos1, length1, intersectionSize);
-      intersectionSize += length1 - pos1;
-    }
-    highLowContainer.resize(intersectionSize);
-  }
-
-
-  /**
-   * Bitwise ANDNOT (difference) operation for the given range, rangeStart (inclusive) and rangeEnd
-   * (exclusive). The provided bitmaps are *not* modified. This operation is thread-safe as long as
-   * the provided bitmaps remain unchanged.
-   *
-   * @param x1 first bitmap
-   * @param x2 other bitmap
-   * @param rangeStart starting point of the range (inclusive)
-   * @param rangeEnd end point of the range (exclusive)
-   * @return result of the operation
-   */
-  public static RoaringBitmap andNot(final RoaringBitmap x1, final RoaringBitmap x2,
-      long rangeStart, long rangeEnd) {
-    rangeSanityCheck(rangeStart, rangeEnd);
-
-    RoaringBitmap rb1 = selectRangeWithoutCopy(x1, rangeStart, rangeEnd);
-    RoaringBitmap rb2 = selectRangeWithoutCopy(x2, rangeStart, rangeEnd);
-    return andNot(rb1, rb2);
-  }
-
-  /**
-   * Bitwise ANDNOT (difference) operation for the given range, rangeStart (inclusive) and rangeEnd
-   * (exclusive). The provided bitmaps are *not* modified. This operation is thread-safe as long as
-   * the provided bitmaps remain unchanged.
-   *
-   * @param x1 first bitmap
-   * @param x2 other bitmap
-   * @param rangeStart starting point of the range (inclusive)
-   * @param rangeEnd end point of the range (exclusive)
-   * @return result of the operation
-   *
-   * @deprecated use the version where longs specify the range. Negative values for range
-   *     endpoints are not allowed.
-   */
-  @Deprecated
-  public static RoaringBitmap andNot(final RoaringBitmap x1, final RoaringBitmap x2,
-          final int rangeStart, final int rangeEnd) {
-    return andNot(x1, x2, (long) rangeStart, (long) rangeEnd);
-  }
-
-
-
-
-
-
-  /**
-   * Add the value to the container (set the value to "true"), whether it already appears or not.
-   *
-   * @param x integer value
-   * @return true if the added int wasn't already contained in the bitmap. False otherwise.
-   */
-  public boolean checkedAdd(final int x) {
-    final short hb = Util.highbits(x);
-    final int i = highLowContainer.getIndex(hb);
-    if (i >= 0) {
-      Container c = highLowContainer.getContainerAtIndex(i);
-      int oldCard = c.getCardinality();
-      // we need to keep the newContainer if a switch between containers type
-      // occur, in order to get the new cardinality
-      Container newCont = c.add(Util.lowbits(x));
-      highLowContainer.setContainerAtIndex(i, newCont);
-      if (newCont.getCardinality() > oldCard) {
-        return true;
-      }
-    } else {
-      final ArrayContainer newac = new ArrayContainer();
-      highLowContainer.insertNewKeyValueAt(-i - 1, hb, newac.add(Util.lowbits(x)));
-      return true;
-    }
-    return false;
-  }
-
-  /**
-   * If present remove the specified integer (effectively, sets its bit value to false)
-   *
-   * @param x integer value representing the index in a bitmap
-   * @return true if the unset bit was already in the bitmap
-   */
-  public boolean checkedRemove(final int x) {
-    final short hb = Util.highbits(x);
-    final int i = highLowContainer.getIndex(hb);
-    if (i < 0) {
-      return false;
-    }
-    Container C = highLowContainer.getContainerAtIndex(i);
-    int oldcard = C.getCardinality();
-    C.remove(Util.lowbits(x));
-    int newcard = C.getCardinality();
-    if (newcard == oldcard) {
-      return false;
-    }
-    if (newcard > 0) {
-      highLowContainer.setContainerAtIndex(i, C);
-    } else {
-      highLowContainer.removeAtIndex(i);
-    }
-    return true;
-  }
-
-  /**
-   * reset to an empty bitmap; result occupies as much space a newly created bitmap.
-   */
-  public void clear() {
-    highLowContainer = new RoaringArray(); // lose references
-  }
-
-  @Override
-  public RoaringBitmap clone() {
-    try {
-      final RoaringBitmap x = (RoaringBitmap) super.clone();
-      x.highLowContainer = highLowContainer.clone();
-      return x;
-    } catch (final CloneNotSupportedException e) {
-      throw new RuntimeException("shouldn't happen with clone", e);
-    }
-  }
-
-  /**
-   * Checks whether the value in included, which is equivalent to checking if the corresponding bit
-   * is set (get in BitSet class).
-   *
-   * @param x integer value
-   * @return whether the integer value is included.
-   */
-  @Override
-  public boolean contains(final int x) {
-    final short hb = Util.highbits(x);
-    final Container c = highLowContainer.getContainer(hb);
-    return c != null && c.contains(Util.lowbits(x));
-  }
-
-
-  /**
-   * Deserialize (retrieve) this bitmap.
-   * See format specification at https://github.com/RoaringBitmap/RoaringFormatSpec
-   *
-   * The current bitmap is overwritten.
-   *
-   * @param in the DataInput stream
-   * @throws IOException Signals that an I/O exception has occurred.
-   */
-  public void deserialize(DataInput in) throws IOException {
-    this.highLowContainer.deserialize(in);
-  }
-
-  @Override
-  public boolean equals(Object o) {
-    if (o instanceof RoaringBitmap) {
-      final RoaringBitmap srb = (RoaringBitmap) o;
-      return srb.highLowContainer.equals(this.highLowContainer);
-    }
-    return false;
-  }
-
-  /**
-   * Returns true if the other bitmap has no more than tolerance bits
-   * differing from this bitmap. The other may be transformed into a bitmap equal
-   * to this bitmap in no more than tolerance bit flips if this method returns true.
-   *
-   * @param other the bitmap to compare to
-   * @param tolerance the maximum number of bits that may differ
-   * @return true if the number of differing bits is smaller than tolerance
-   */
-  public boolean isHammingSimilar(RoaringBitmap other, int tolerance) {
-    final int size1 = highLowContainer.size();
-    final int size2 = other.highLowContainer.size();
-    int pos1 = 0;
-    int pos2 = 0;
-    int budget = tolerance;
-    while(budget >= 0 && pos1 < size1 && pos2 < size2) {
-      final short key1 = this.highLowContainer.getKeyAtIndex(pos1);
-      final short key2 = other.highLowContainer.getKeyAtIndex(pos2);
-      Container left = highLowContainer.getContainerAtIndex(pos1);
-      Container right = other.highLowContainer.getContainerAtIndex(pos2);
-      if(key1 == key2) {
-        budget -= left.xorCardinality(right);
-        ++pos1;
-        ++pos2;
-      } else if(Util.compareUnsigned(key1, key2) < 0) {
-        budget -= left.getCardinality();
-        ++pos1;
-      } else {
-        budget -= right.getCardinality();
-        ++pos2;
-      }
-    }
-    while(budget >= 0 && pos1 < size1) {
-      Container container = highLowContainer.getContainerAtIndex(pos1++);
-      budget -= container.getCardinality();
-    }
-    while(budget >= 0 && pos2 < size2) {
-      Container container = other.highLowContainer.getContainerAtIndex(pos2++);
-      budget -= container.getCardinality();
-    }
-    return budget >= 0;
-  }
-
-  /**
-   * Add the value if it is not already present, otherwise remove it.
-   *
-   * @param x integer value
-   */
-  public void flip(final int x) {
-    final short hb = Util.highbits(x);
-    final int i = highLowContainer.getIndex(hb);
-    if (i >= 0) {
-      Container c = highLowContainer.getContainerAtIndex(i).flip(Util.lowbits(x));
-      if (c.getCardinality() > 0) {
-        highLowContainer.setContainerAtIndex(i, c);
-      } else {
-        highLowContainer.removeAtIndex(i);
-      }
-    } else {
-      final ArrayContainer newac = new ArrayContainer();
-      highLowContainer.insertNewKeyValueAt(-i - 1, hb, newac.add(Util.lowbits(x)));
-    }
-  }
-
-  /**
-   * Modifies the current bitmap by complementing the bits in the given range, from rangeStart
-   * (inclusive) rangeEnd (exclusive).
-   *
-   * @param rangeStart inclusive beginning of range
-   * @param rangeEnd exclusive ending of range
-   */
-  public void flip(final long rangeStart, final long rangeEnd) {
-    rangeSanityCheck(rangeStart, rangeEnd);
-    if (rangeStart >= rangeEnd) {
-      return; // empty range
-    }
-
-    final int hbStart = Util.toIntUnsigned(Util.highbits(rangeStart));
-    final int lbStart = Util.toIntUnsigned(Util.lowbits(rangeStart));
-    final int hbLast = Util.toIntUnsigned(Util.highbits(rangeEnd - 1));
-    final int lbLast = Util.toIntUnsigned(Util.lowbits(rangeEnd - 1));
-
-    // TODO:this can be accelerated considerably
-    for (int hb = hbStart; hb <= hbLast; ++hb) {
-      // first container may contain partial range
-      final int containerStart = (hb == hbStart) ? lbStart : 0;
-      // last container may contain partial range
-      final int containerLast = (hb == hbLast) ? lbLast : Util.maxLowBitAsInteger();
-      final int i = highLowContainer.getIndex((short) hb);
-
-      if (i >= 0) {
-        final Container c =
-            highLowContainer.getContainerAtIndex(i).inot(containerStart, containerLast + 1);
-        if (c.getCardinality() > 0) {
-          highLowContainer.setContainerAtIndex(i, c);
-        } else {
-          highLowContainer.removeAtIndex(i);
-        }
-      } else {
-        highLowContainer.insertNewKeyValueAt(-i - 1, (short) hb,
-            Container.rangeOfOnes(containerStart, containerLast + 1));
-      }
-    }
-  }
-
-
- /**
-   * Modifies the current bitmap by complementing the bits in the given range, from rangeStart
-   * (inclusive) rangeEnd (exclusive).
-   *
-   * @param rangeStart inclusive beginning of range
-   * @param rangeEnd exclusive ending of range
-   * @deprecated use the version where longs specify the range
-   */
-  @Deprecated
-  public void flip(final int rangeStart, final int rangeEnd) {
-    if (rangeStart >= 0) {
-      flip((long) rangeStart, (long) rangeEnd);
-    } else {
-      // rangeStart being -ve and rangeEnd being positive is not expected)
-      // so assume both -ve
-      flip(rangeStart & 0xFFFFFFFFL, rangeEnd & 0xFFFFFFFFL);
-    }
-  }
-
-
-
-
-
-  /**
-   * Returns the number of distinct integers added to the bitmap (e.g., number of bits set).
-   *
-   * @return the cardinality
-   */
-  @Override
-  public long getLongCardinality() {
-    long size = 0;
-    for (int i = 0; i < this.highLowContainer.size(); i++) {
-      size += this.highLowContainer.getContainerAtIndex(i).getCardinality();
-    }
-    return size;
-  }
-
-  @Override
-  public int getCardinality() {
-    return (int) getLongCardinality();
-  }
-
-  @Override
-  public void forEach(IntConsumer ic) {
-    for (int i = 0; i < this.highLowContainer.size(); i++) {
-      this.highLowContainer.getContainerAtIndex(i).forEach(this.highLowContainer.keys[i], ic);
-    }
-  }
-
-
-  /**
-   * Return a low-level container pointer that can be used to access the underlying data structure.
-   *
-   * @return container pointer
-   */
-  public ContainerPointer getContainerPointer() {
-    return this.highLowContainer.getContainerPointer();
-  }
-
-
-  /**
-   *
-   * For better performance, consider the Use the {@link #forEach forEach} method.
-   *
-   * @return a custom iterator over set bits, the bits are traversed in ascending sorted order
-   */
-  @Override
-  public PeekableIntIterator getIntIterator() {
-    return new RoaringIntIterator();
-  }
-
-  /**
-   * @return a custom iterator over set bits, the bits are traversed in descending sorted order
-   */
-  @Override
-  public IntIterator getReverseIntIterator() {
-    return new RoaringReverseIntIterator();
-  }
-
-  /**
-   * Estimate of the memory usage of this data structure. This can be expected to be within 1% of
-   * the true memory usage.
-   *
-   * @return estimated memory usage.
-   */
-  @Override
-  public long getLongSizeInBytes() {
-    long size = 8;
-    for (int i = 0; i < this.highLowContainer.size(); i++) {
-      final Container c = this.highLowContainer.getContainerAtIndex(i);
-      size += 2 + c.getSizeInBytes();
-    }
-    return size;
-  }
-
-  @Override
-  public int getSizeInBytes() {
-    return (int) getLongSizeInBytes() ;
-  }
-
-  @Override
-  public int hashCode() {
-    return highLowContainer.hashCode();
-  }
-
-
-  /**
-   * Check whether this bitmap has had its runs compressed.
-   *
-   * @return whether this bitmap has run compression
-   */
-  public boolean hasRunCompression() {
-    for (int i = 0; i < this.highLowContainer.size(); i++) {
-      Container c = this.highLowContainer.getContainerAtIndex(i);
-      if (c instanceof RunContainer) {
-        return true;
-      }
-    }
-    return false;
-  }
-
-  /**
-   * Checks whether the bitmap is empty.
-   *
-   * @return true if this bitmap contains no set bit
-   */
-  @Override
-  public boolean isEmpty() {
-    return highLowContainer.size() == 0;
-  }
-
-
-  /**
-   * iterate over the positions of the true values.
-   *
-   * @return the iterator
-   */
-  @Override
-  public Iterator<Integer> iterator() {
-    return new Iterator<Integer>() {
-      private int hs = 0;
-
-      private ShortIterator iter;
-
-      private int pos = 0;
-
-      private int x;
-
-      @Override
-      public boolean hasNext() {
-        return pos < RoaringBitmap.this.highLowContainer.size();
-      }
-
-      private Iterator<Integer> init() {
-        if (pos < RoaringBitmap.this.highLowContainer.size()) {
-          iter = RoaringBitmap.this.highLowContainer.getContainerAtIndex(pos).getShortIterator();
-          hs = RoaringBitmap.this.highLowContainer.getKeyAtIndex(pos) << 16;
-        }
-        return this;
-      }
-
-      @Override
-      public Integer next() {
-        x = iter.nextAsInt() | hs;
-        if (!iter.hasNext()) {
-          ++pos;
-          init();
-        }
-        return x;
-      }
-
-      @Override
-      public void remove() {
-        // todo: implement
-        throw new UnsupportedOperationException();
-      }
-
-    }.init();
-  }
-
-
-  // don't forget to call repairAfterLazy() afterward
-  // important: x2 should not have been computed lazily
-  protected void lazyor(final RoaringBitmap x2) {
-    int pos1 = 0, pos2 = 0;
-    int length1 = highLowContainer.size();
-    final int length2 = x2.highLowContainer.size();
-    main: if (pos1 < length1 && pos2 < length2) {
-      short s1 = highLowContainer.getKeyAtIndex(pos1);
-      short s2 = x2.highLowContainer.getKeyAtIndex(pos2);
-
-      while (true) {
-        if (s1 == s2) {
-          this.highLowContainer.setContainerAtIndex(pos1, highLowContainer.getContainerAtIndex(pos1)
-              .lazyIOR(x2.highLowContainer.getContainerAtIndex(pos2)));
-          pos1++;
-          pos2++;
-          if ((pos1 == length1) || (pos2 == length2)) {
-            break main;
-          }
-          s1 = highLowContainer.getKeyAtIndex(pos1);
-          s2 = x2.highLowContainer.getKeyAtIndex(pos2);
-        } else if (Util.compareUnsigned(s1, s2) < 0) { // s1 < s2
-          pos1++;
-          if (pos1 == length1) {
-            break main;
-          }
-          s1 = highLowContainer.getKeyAtIndex(pos1);
-        } else { // s1 > s2
-          highLowContainer.insertNewKeyValueAt(pos1, s2,
-              x2.highLowContainer.getContainerAtIndex(pos2).clone());
-          pos1++;
-          length1++;
-          pos2++;
-          if (pos2 == length2) {
-            break main;
-          }
-          s2 = x2.highLowContainer.getKeyAtIndex(pos2);
-        }
-      }
-    }
-    if (pos1 == length1) {
-      highLowContainer.appendCopy(x2.highLowContainer, pos2, length2);
-    }
-  }
-
-  // don't forget to call repairAfterLazy() afterward
-  // important: x2 should not have been computed lazily
-  // this method is like lazyor except that it will convert
-  // the current container to a bitset
-  protected void naivelazyor(RoaringBitmap  x2) {
-    int pos1 = 0, pos2 = 0;
-    int length1 = highLowContainer.size();
-    final int length2 = x2.highLowContainer.size();
-    main: if (pos1 < length1 && pos2 < length2) {
-      short s1 = highLowContainer.getKeyAtIndex(pos1);
-      short s2 = x2.highLowContainer.getKeyAtIndex(pos2);
-
-      while (true) {
-        if (s1 == s2) {
-          BitmapContainer c1 = highLowContainer.getContainerAtIndex(pos1).toBitmapContainer();
-          this.highLowContainer.setContainerAtIndex(pos1,
-              c1.lazyIOR(x2.highLowContainer.getContainerAtIndex(pos2)));
-          pos1++;
-          pos2++;
-          if ((pos1 == length1) || (pos2 == length2)) {
-            break main;
-          }
-          s1 = highLowContainer.getKeyAtIndex(pos1);
-          s2 = x2.highLowContainer.getKeyAtIndex(pos2);
-        } else if (Util.compareUnsigned(s1, s2) < 0) { // s1 < s2
-          pos1++;
-          if (pos1 == length1) {
-            break main;
-          }
-          s1 = highLowContainer.getKeyAtIndex(pos1);
-        } else { // s1 > s2
-          highLowContainer.insertNewKeyValueAt(pos1, s2,
-              x2.highLowContainer.getContainerAtIndex(pos2).clone());
-          pos1++;
-          length1++;
-          pos2++;
-          if (pos2 == length2) {
-            break main;
-          }
-          s2 = x2.highLowContainer.getKeyAtIndex(pos2);
-        }
-      }
-    }
-    if (pos1 == length1) {
-      highLowContainer.appendCopy(x2.highLowContainer, pos2, length2);
-    }
-  }
-
-  /**
-   * Create a new Roaring bitmap containing at most maxcardinality integers.
-   *
-   * @param maxcardinality maximal cardinality
-   * @return a new bitmap with cardinality no more than maxcardinality
-   */
-  @Override
-  public RoaringBitmap limit(int maxcardinality) {
-    RoaringBitmap answer = new RoaringBitmap();
-    int currentcardinality = 0;
-    for (int i = 0; (currentcardinality < maxcardinality)
-        && (i < this.highLowContainer.size()); i++) {
-      Container c = this.highLowContainer.getContainerAtIndex(i);
-      if (c.getCardinality() + currentcardinality <= maxcardinality) {
-        answer.highLowContainer.appendCopy(this.highLowContainer, i);
-        currentcardinality += c.getCardinality();
-      } else {
-        int leftover = maxcardinality - currentcardinality;
-        Container limited = c.limit(leftover);
-        answer.highLowContainer.append(this.highLowContainer.getKeyAtIndex(i), limited);
-        break;
-      }
-    }
-    return answer;
-  }
-
-  /**
-   * In-place bitwise OR (union) operation. The current bitmap is modified.
-   *
-   * @param x2 other bitmap
-   */
-  public void or(final RoaringBitmap x2) {
-    int pos1 = 0, pos2 = 0;
-    int length1 = highLowContainer.size();
-    final int length2 = x2.highLowContainer.size();
-    main: if (pos1 < length1 && pos2 < length2) {
-      short s1 = highLowContainer.getKeyAtIndex(pos1);
-      short s2 = x2.highLowContainer.getKeyAtIndex(pos2);
-
-      while (true) {
-        if (s1 == s2) {
-          this.highLowContainer.setContainerAtIndex(pos1, highLowContainer.getContainerAtIndex(pos1)
-              .ior(x2.highLowContainer.getContainerAtIndex(pos2)));
-          pos1++;
-          pos2++;
-          if ((pos1 == length1) || (pos2 == length2)) {
-            break main;
-          }
-          s1 = highLowContainer.getKeyAtIndex(pos1);
-          s2 = x2.highLowContainer.getKeyAtIndex(pos2);
-        } else if (Util.compareUnsigned(s1, s2) < 0) { // s1 < s2
-          pos1++;
-          if (pos1 == length1) {
-            break main;
-          }
-          s1 = highLowContainer.getKeyAtIndex(pos1);
-        } else { // s1 > s2
-          highLowContainer.insertNewKeyValueAt(pos1, s2,
-              x2.highLowContainer.getContainerAtIndex(pos2).clone());
-          pos1++;
-          length1++;
-          pos2++;
-          if (pos2 == length2) {
-            break main;
-          }
-          s2 = x2.highLowContainer.getKeyAtIndex(pos2);
-        }
-      }
-    }
-    if (pos1 == length1) {
-      highLowContainer.appendCopy(x2.highLowContainer, pos2, length2);
-    }
-  }
-
-
-
-  /**
-   * Computes OR between input bitmaps in the given range, from rangeStart (inclusive) to rangeEnd
-   * (exclusive)
-   *
-   * @param bitmaps input bitmaps, these are not modified
-   * @param rangeStart inclusive beginning of range
-   * @param rangeEnd exclusive ending of range
-   * @return new result bitmap
-   */
-  public static RoaringBitmap or(@SuppressWarnings("rawtypes") final Iterator bitmaps,
-      final long rangeStart, final long rangeEnd) {
-    rangeSanityCheck(rangeStart, rangeEnd);
-
-    Iterator<RoaringBitmap> bitmapsIterator;
-    bitmapsIterator = selectRangeWithoutCopy(bitmaps, rangeStart, rangeEnd);
-    return or(bitmapsIterator);
-  }
-
-
-  /**
-   * Computes OR between input bitmaps in the given range, from rangeStart (inclusive) to rangeEnd
-   * (exclusive)
-   * @param bitmaps input bitmaps, these are not modified
-   * @param rangeStart inclusive beginning of range
-   * @param rangeEnd exclusive ending of range
-   * @return new result bitmap
-   * @deprecated use the version where longs specify the range.
-   *     Negative range points are forbidden.
-   */
-  @Deprecated
-  public static RoaringBitmap or(@SuppressWarnings("rawtypes") final Iterator bitmaps,
-          final int rangeStart, final int rangeEnd) {
-    return or(bitmaps, (long) rangeStart, (long) rangeEnd);
-  }
-
-
-  /**
-   * Rank returns the number of integers that are smaller or equal to x (Rank(infinity) would be
-   * GetCardinality()).
-   *
-   * @param x upper limit
-   *
-   * @return the rank
-   */
-  @Override
-  public long rankLong(int x) {
-    long size = 0;
-    short xhigh = Util.highbits(x);
-
-    for (int i = 0; i < this.highLowContainer.size(); i++) {
-      short key = this.highLowContainer.getKeyAtIndex(i);
-      int comparison = Util.compareUnsigned(key, xhigh);
-      if (comparison < 0) {
-        size += this.highLowContainer.getContainerAtIndex(i).getCardinality();
-      } else if (comparison == 0) {
-        return size + this.highLowContainer.getContainerAtIndex(i).rank(Util.lowbits(x));
-      }
-    }
-    return size;
-  }
-
-  @Override
-  public int rank(int x) {
-    return (int) rankLong(x);
-  }
-
-  @Override
-  public void readExternal(ObjectInput in) throws IOException, ClassNotFoundException {
-    this.highLowContainer.readExternal(in);
-  }
-
-  /**
-   * If present remove the specified integer (effectively, sets its bit value to false)
-   *
-   * @param x integer value representing the index in a bitmap
-   */
-  @Override
-  public void remove(final int x) {
-    final short hb = Util.highbits(x);
-    final int i = highLowContainer.getIndex(hb);
-    if (i < 0) {
-      return;
-    }
-    highLowContainer.setContainerAtIndex(i,
-        highLowContainer.getContainerAtIndex(i).remove(Util.lowbits(x)));
-    if (highLowContainer.getContainerAtIndex(i).getCardinality() == 0) {
-      highLowContainer.removeAtIndex(i);
-    }
-  }
-
-  /**
-   * Remove from the current bitmap all integers in [rangeStart,rangeEnd).
-   *
-   * @param rangeStart inclusive beginning of range
-   * @param rangeEnd exclusive ending of range
-   */
-  public void remove(final long rangeStart, final long rangeEnd) {
-
-    rangeSanityCheck(rangeStart, rangeEnd);
-
-    if (rangeStart >= rangeEnd) {
-      return; // empty range
-    }
-
-
-    final int hbStart = Util.toIntUnsigned(Util.highbits(rangeStart));
-    final int lbStart = Util.toIntUnsigned(Util.lowbits(rangeStart));
-    final int hbLast = Util.toIntUnsigned(Util.highbits(rangeEnd - 1));
-    final int lbLast = Util.toIntUnsigned(Util.lowbits(rangeEnd - 1));
-    if (hbStart == hbLast) {
-      final int i = highLowContainer.getIndex((short) hbStart);
-      if (i < 0) {
-        return;
-      }
-      final Container c = highLowContainer.getContainerAtIndex(i).iremove(lbStart, lbLast + 1);
-      if (c.getCardinality() > 0) {
-        highLowContainer.setContainerAtIndex(i, c);
-      } else {
-        highLowContainer.removeAtIndex(i);
-      }
-      return;
-    }
-    int ifirst = highLowContainer.getIndex((short) hbStart);
-    int ilast = highLowContainer.getIndex((short) hbLast);
-    if (ifirst >= 0) {
-      if (lbStart != 0) {
-        final Container c = highLowContainer.getContainerAtIndex(ifirst).iremove(lbStart,
-            Util.maxLowBitAsInteger() + 1);
-        if (c.getCardinality() > 0) {
-          highLowContainer.setContainerAtIndex(ifirst, c);
-          ifirst++;
-        }
-      }
-    } else {
-      ifirst = -ifirst - 1;
-    }
-    if (ilast >= 0) {
-      if (lbLast != Util.maxLowBitAsInteger()) {
-        final Container c = highLowContainer.getContainerAtIndex(ilast).iremove(0, lbLast + 1);
-        if (c.getCardinality() > 0) {
-          highLowContainer.setContainerAtIndex(ilast, c);
-        } else {
-          ilast++;
-        }
-      } else {
-        ilast++;
-      }
-    } else {
-      ilast = -ilast - 1;
-    }
-    highLowContainer.removeIndexRange(ifirst, ilast);
-  }
-
-
-
-  /**
-   * Remove from the current bitmap all integers in [rangeStart,rangeEnd).
-   *
-   * @param rangeStart inclusive beginning of range
-   * @param rangeEnd exclusive ending of range
-   * @deprecated use the version where longs specify the range
-   */
-  @Deprecated
-  public void remove(final int rangeStart, final int rangeEnd) {
-    if (rangeStart >= 0) {
-      remove((long) rangeStart, (long) rangeEnd);
-    }
-    // rangeStart being -ve and rangeEnd being positive is not expected)
-    // so assume both -ve
-    remove(rangeStart & 0xFFFFFFFFL, rangeEnd & 0xFFFFFFFFL);
-  }
-
-
-  /**
-   * Remove run-length encoding even when it is more space efficient
-   *
-   * @return whether a change was applied
-   */
-  public boolean removeRunCompression() {
-    boolean answer = false;
-    for (int i = 0; i < this.highLowContainer.size(); i++) {
-      Container c = this.highLowContainer.getContainerAtIndex(i);
-      if (c instanceof RunContainer) {
-        Container newc = ((RunContainer) c).toBitmapOrArrayContainer(c.getCardinality());
-        this.highLowContainer.setContainerAtIndex(i, newc);
-        answer = true;
-      }
-    }
-    return answer;
-  }
-
-  // to be used with lazyor
-  protected void repairAfterLazy() {
-    for (int k = 0; k < highLowContainer.size(); ++k) {
-      Container c = highLowContainer.getContainerAtIndex(k);
-      highLowContainer.setContainerAtIndex(k, c.repairAfterLazy());
-    }
-  }
-
-  /**
-   * Use a run-length encoding where it is more space efficient
-   *
-   * @return whether a change was applied
-   */
-  public boolean runOptimize() {
-    boolean answer = false;
-    for (int i = 0; i < this.highLowContainer.size(); i++) {
-      Container c = this.highLowContainer.getContainerAtIndex(i).runOptimize();
-      if (c instanceof RunContainer) {
-        answer = true;
-      }
-      this.highLowContainer.setContainerAtIndex(i, c);
-    }
-    return answer;
-  }
-
-  /**
-   * Checks whether the parameter is a subset of this RoaringBitmap or not
-   * @param subset the potential subset
-   * @return true if the parameter is a subset of this RoaringBitmap
-   */
-  public boolean contains(RoaringBitmap subset) {
-    if(subset.getCardinality() > getCardinality()) {
-      return false;
-    }
-    final int length1 = this.highLowContainer.size;
-    final int length2 = subset.highLowContainer.size;
-    int pos1 = 0, pos2 = 0;
-    while (pos1 < length1 && pos2 < length2) {
-      final short s1 = this.highLowContainer.getKeyAtIndex(pos1);
-      final short s2 = subset.highLowContainer.getKeyAtIndex(pos2);
-      if (s1 == s2) {
-        Container c1 = this.highLowContainer.getContainerAtIndex(pos1);
-        Container c2 = subset.highLowContainer.getContainerAtIndex(pos2);
-        if(!c1.contains(c2)) {
-          return false;
-        }
-        ++pos1;
-        ++pos2;
-      } else if (s1 < s2) {
-        return false;
-      } else {
-        pos2 = subset.highLowContainer.advanceUntil(s1, pos2);
-      }
-    }
-    return pos2 == length2;
-  }
-
-
-  /**
-   * Return the jth value stored in this bitmap.
-   *
-   * @param j index of the value
-   *
-   * @return the value
-   */
-  @Override
-  public int select(int j) {
-<<<<<<< HEAD
-    long leftover = RoaringIntPacking.toUnsignedLong(j);
-=======
-    long leftover = ((long) j) & 0xffffffffL;
->>>>>>> db3e8dfb
-    for (int i = 0; i < this.highLowContainer.size(); i++) {
-      Container c = this.highLowContainer.getContainerAtIndex(i);
-      int thiscard = c.getCardinality();
-      if (thiscard > leftover) {
-        int keycontrib = this.highLowContainer.getKeyAtIndex(i) << 16;
-        int lowcontrib = Util.toIntUnsigned(c.select((int)leftover));
-        return lowcontrib + keycontrib;
-      }
-      leftover -= thiscard;
-    }
-    throw new IllegalArgumentException(
-        "select " + j + " when the cardinality is " + this.getCardinality());
-  }
-
-  /**
-   * Get the first (smallest) integer in this RoaringBitmap,
-   * that is, returns the minimum of the set.
-   * @return the first (smallest) integer 
-   * @throws NoSuchElementException if empty
-   */
-  public int first() {
-    return highLowContainer.first();
-  }
-
-  /**
-   * Get the last (largest) integer in this RoaringBitmap,
-   * that is, returns the maximum of the set.
-   * @return the last (largest) integer
-   * @throws NoSuchElementException if empty
-   */
-  public int last() {
-    return highLowContainer.last();
-  }
-
-  /**
-   * Serialize this bitmap.
-   *
-   *  See format specification at https://github.com/RoaringBitmap/RoaringFormatSpec
-   *
-   * Consider calling {@link #runOptimize} before serialization to improve compression.
-   *
-   * The current bitmap is not modified.
-   *
-   * Advanced example: To serialize your bitmap to a ByteBuffer, you can do the following.
-   *
-   * <pre>
-   * {@code
-   *   //r is your bitmap
-   *
-   *   r.runOptimize(); // might improve compression
-   *   // next we create the ByteBuffer where the data will be stored
-   *   ByteBuffer outbb = ByteBuffer.allocate(r.serializedSizeInBytes());
-   *   // then we can serialize on a custom OutputStream
-   *   mrb.serialize(new DataOutputStream(new OutputStream(){
-   *       ByteBuffer mBB;
-   *       OutputStream init(ByteBuffer mbb) {mBB=mbb; return this;}
-   *       public void close() {}
-   *       public void flush() {}
-   *       public void write(int b) {
-   *         mBB.put((byte) b);}
-   *       public void write(byte[] b) {mBB.put(b);}
-   *       public void write(byte[] b, int off, int l) {mBB.put(b,off,l);}
-   *   }.init(outbb)));
-   *   // outbuff will now contain a serialized version of your bitmap
-   * }
-   * </pre>
-   *
-   * Note: Java's data structures are in big endian format. Roaring serializes to a little endian
-   * format, so the bytes are flipped by the library during serialization to ensure that what is
-   * stored is in little endian---despite Java's big endianness. You can defeat this process by
-   * reflipping the bytes again in a custom DataOutput which could lead to serialized Roaring
-   * objects with an incorrect byte order.
-   *
-   * @param out the DataOutput stream
-   * @throws IOException Signals that an I/O exception has occurred.
-   */
-  @Override
-  public void serialize(DataOutput out) throws IOException {
-    this.highLowContainer.serialize(out);
-  }
-
-
-  /**
-   * Assume that one wants to store "cardinality" integers in [0, universe_size), this function
-   * returns an upper bound on the serialized size in bytes.
-   *
-   * @param cardinality maximal cardinality
-   * @param universe_size maximal value
-   * @return upper bound on the serialized size in bytes of the bitmap
-   */
-  public static long maximumSerializedSize(long cardinality, long universe_size) {
-    long contnbr = (universe_size + 65535) / 65536;
-    if (contnbr > cardinality) {
-      contnbr = cardinality;
-      // we can't have more containers than we have values
-    }
-    final long headermax = Math.max(8, 4 + (contnbr + 7) / 8) + 8 * contnbr;
-    final long valsarray = 2 * cardinality;
-    final long valsbitmap = contnbr * 8192;
-    final long valsbest = Math.min(valsarray, valsbitmap);
-    return valsbest + headermax;
-  }
-
-  /**
-   * Report the number of bytes required to serialize this bitmap. This is the number of bytes
-   * written out when using the serialize method. When using the writeExternal method, the count
-   * will be higher due to the overhead of Java serialization.
-   *
-   * @return the size in bytes
-   */
-  @Override
-  public int serializedSizeInBytes() {
-    return this.highLowContainer.serializedSizeInBytes();
-  }
-
-  /**
-   * Return new iterator with only values from rangeStart (inclusive) to rangeEnd (exclusive)
-   *
-   * @param bitmaps bitmaps iterator
-   * @param rangeStart inclusive
-   * @param rangeEnd exclusive
-   * @return new iterator of bitmaps
-   */
-  private static Iterator<RoaringBitmap> selectRangeWithoutCopy(final Iterator bitmaps,
-      final long rangeStart, final long rangeEnd) {
-    Iterator<RoaringBitmap> bitmapsIterator;
-    bitmapsIterator = new Iterator<RoaringBitmap>() {
-      @Override
-      public boolean hasNext() {
-        return bitmaps.hasNext();
-      }
-
-      @Override
-      public RoaringBitmap next() {
-        RoaringBitmap next = (RoaringBitmap) bitmaps.next();
-        return selectRangeWithoutCopy(next, rangeStart, rangeEnd);
-      }
-
-      @Override
-      public void remove() {
-        throw new UnsupportedOperationException("Remove not supported");
-      }
-    };
-    return bitmapsIterator;
-  }
-
-
-  /**
-   *
-   * Extracts the values in the specified range, rangeStart (inclusive) and rangeEnd (exclusive)
-   * while avoiding copies as much as possible.
-   *
-   * @param rb input bitmap
-   * @param rangeStart inclusive
-   * @param rangeEnd exclusive
-   * @return new bitmap
-   */
-
-  // had formerly failed if rangeEnd==0
-  private static RoaringBitmap selectRangeWithoutCopy(RoaringBitmap rb, final long rangeStart,
-      final long rangeEnd) {
-    final int hbStart = Util.toIntUnsigned(Util.highbits(rangeStart));
-    final int lbStart = Util.toIntUnsigned(Util.lowbits(rangeStart));
-    final int hbLast = Util.toIntUnsigned(Util.highbits(rangeEnd - 1));
-    final int lbLast = Util.toIntUnsigned(Util.lowbits(rangeEnd - 1));
-    RoaringBitmap answer = new RoaringBitmap();
-
-    assert(rangeStart >= 0 && rangeEnd >= 0);
-
-    if (rangeEnd <= rangeStart) {
-      return answer;
-    }
-
-    if (hbStart == hbLast) {
-      final int i = rb.highLowContainer.getIndex((short) hbStart);
-      if (i >= 0) {
-        final Container c = rb.highLowContainer.getContainerAtIndex(i).remove(0, lbStart)
-            .iremove(lbLast + 1, Util.maxLowBitAsInteger() + 1);
-        if (c.getCardinality() > 0) {
-          answer.highLowContainer.append((short) hbStart, c);
-        }
-      }
-      return answer;
-    }
-    int ifirst = rb.highLowContainer.getIndex((short) hbStart);
-    int ilast = rb.highLowContainer.getIndex((short) hbLast);
-    if (ifirst >= 0) {
-      final Container c = rb.highLowContainer.getContainerAtIndex(ifirst).remove(0, lbStart);
-      if (c.getCardinality() > 0) {
-        answer.highLowContainer.append((short) hbStart, c);
-      }
-    }
-
-    // revised to loop on ints
-    for (int hb = hbStart + 1; hb <= hbLast - 1; ++hb) {
-      final int i = rb.highLowContainer.getIndex((short)hb);
-      final int j = answer.highLowContainer.getIndex((short) hb);
-      assert j < 0;
-
-      if (i >= 0) {
-        final Container c = rb.highLowContainer.getContainerAtIndex(i);
-        answer.highLowContainer.insertNewKeyValueAt(-j - 1, (short)hb, c);
-      }
-    }
-
-    if (ilast >= 0) {
-      final Container c = rb.highLowContainer.getContainerAtIndex(ilast).remove(lbLast + 1,
-          Util.maxLowBitAsInteger() + 1);
-      if (c.getCardinality() > 0) {
-        answer.highLowContainer.append((short) hbLast, c);
-      }
-    }
-    return answer;
-  }
-
-
-  /**
-   * Return the set values as an array, if the cardinality is smaller than 2147483648.
-   * The integer values are in sorted order.
-   *
-   * @return array representing the set values.
-   */
-  @Override
-  public int[] toArray() {
-    final int[] array = new int[this.getCardinality()];
-    int pos = 0, pos2 = 0;
-    while (pos < this.highLowContainer.size()) {
-      final int hs = this.highLowContainer.getKeyAtIndex(pos) << 16;
-      Container c = this.highLowContainer.getContainerAtIndex(pos++);
-      c.fillLeastSignificant16bits(array, pos2, hs);
-      pos2 += c.getCardinality();
-    }
-    return array;
-  }
-
-
-  /**
-   *
-   * Convert (copies) to a mutable roaring bitmap.
-   *
-   * @return a copy of this bitmap as a MutableRoaringBitmap
-   */
-  public MutableRoaringBitmap toMutableRoaringBitmap() {
-    return new MutableRoaringBitmap(this);
-  }
-
-  /**
-   * A string describing the bitmap.
-   *
-   * @return the string
-   */
-  @Override
-  public String toString() {
-    final StringBuilder answer = new StringBuilder();
-    final IntIterator i = this.getIntIterator();
-    answer.append("{");
-    if (i.hasNext()) {
-      answer.append(i.next() & 0xFFFFFFFFL);
-    }
-    while (i.hasNext()) {
-      answer.append(",");
-      // to avoid using too much memory, we limit the size
-      if(answer.length() > 0x80000) {
-        answer.append("...");
-        break;
-      }
-      answer.append(i.next() & 0xFFFFFFFFL);
-
-    }
-    answer.append("}");
-    return answer.toString();
-  }
-
-  /**
-   * Recover allocated but unused memory.
-   */
-  @Override
-  public void trim() {
-    for (int i = 0; i < this.highLowContainer.size(); i++) {
-      this.highLowContainer.getContainerAtIndex(i).trim();
-    }
-  }
-
-
-  @Override
-  public void writeExternal(ObjectOutput out) throws IOException {
-    this.highLowContainer.writeExternal(out);
-  }
-
-  /**
-   * In-place bitwise XOR (symmetric difference) operation. The current bitmap is modified.
-   *
-   * @param x2 other bitmap
-   */
-  public void xor(final RoaringBitmap x2) {
-    int pos1 = 0, pos2 = 0;
-    int length1 = highLowContainer.size();
-    final int length2 = x2.highLowContainer.size();
-
-    main: if (pos1 < length1 && pos2 < length2) {
-      short s1 = highLowContainer.getKeyAtIndex(pos1);
-      short s2 = x2.highLowContainer.getKeyAtIndex(pos2);
-
-      while (true) {
-        if (s1 == s2) {
-          final Container c = highLowContainer.getContainerAtIndex(pos1)
-              .ixor(x2.highLowContainer.getContainerAtIndex(pos2));
-          if (c.getCardinality() > 0) {
-            this.highLowContainer.setContainerAtIndex(pos1, c);
-            pos1++;
-          } else {
-            highLowContainer.removeAtIndex(pos1);
-            --length1;
-          }
-          pos2++;
-          if ((pos1 == length1) || (pos2 == length2)) {
-            break main;
-          }
-          s1 = highLowContainer.getKeyAtIndex(pos1);
-          s2 = x2.highLowContainer.getKeyAtIndex(pos2);
-        } else if (Util.compareUnsigned(s1, s2) < 0) { // s1 < s2
-          pos1++;
-          if (pos1 == length1) {
-            break main;
-          }
-          s1 = highLowContainer.getKeyAtIndex(pos1);
-        } else { // s1 > s2
-          highLowContainer.insertNewKeyValueAt(pos1, s2,
-              x2.highLowContainer.getContainerAtIndex(pos2).clone());
-          pos1++;
-          length1++;
-          pos2++;
-          if (pos2 == length2) {
-            break main;
-          }
-          s2 = x2.highLowContainer.getKeyAtIndex(pos2);
-        }
-      }
-    }
-    if (pos1 == length1) {
-      highLowContainer.appendCopy(x2.highLowContainer, pos2, length2);
-    }
-  }
-
-  /**
-   * Computes XOR between input bitmaps in the given range, from rangeStart (inclusive) to rangeEnd
-   * (exclusive)
-   *
-   * @param bitmaps input bitmaps, these are not modified
-   * @param rangeStart inclusive beginning of range
-   * @param rangeEnd exclusive ending of range
-   * @return new result bitmap
-   */
-  public static RoaringBitmap xor(@SuppressWarnings("rawtypes") final Iterator bitmaps,
-      final long rangeStart, final long rangeEnd) {
-    rangeSanityCheck(rangeStart, rangeEnd);
-    Iterator<RoaringBitmap> bitmapsIterator;
-    bitmapsIterator = selectRangeWithoutCopy(bitmaps, rangeStart, rangeEnd);
-    return FastAggregation.xor(bitmapsIterator);
-  }
-
-  /**
-   * Computes XOR between input bitmaps in the given range, from rangeStart (inclusive) to rangeEnd
-   * (exclusive)
-   *
-   * @param bitmaps input bitmaps, these are not modified
-   * @param rangeStart inclusive beginning of range
-   * @param rangeEnd exclusive ending of range
-   * @return new result bi
-   * @deprecated use the version where longs specify the range.
-   *     Negative values not allowed for rangeStart and rangeEnd
-   */
-  @Deprecated
-  public static RoaringBitmap xor(@SuppressWarnings("rawtypes") final Iterator bitmaps,
-          final int rangeStart, final int rangeEnd) {
-    return xor(bitmaps, (long) rangeStart, (long) rangeEnd);
-  }
-
-
-}
+/*
+ * (c) the authors Licensed under the Apache License, Version 2.0.
+ */
+
+package org.roaringbitmap;
+
+import java.io.DataInput;
+import java.io.DataOutput;
+import java.io.Externalizable;
+import java.io.IOException;
+import java.io.ObjectInput;
+import java.io.ObjectOutput;
+import java.io.Serializable;
+import java.util.Iterator;
+import java.util.NoSuchElementException;
+
+import org.roaringbitmap.buffer.ImmutableRoaringBitmap;
+import org.roaringbitmap.buffer.MappeableContainerPointer;
+import org.roaringbitmap.buffer.MutableRoaringBitmap;
+
+
+/**
+ * RoaringBitmap, a compressed alternative to the BitSet.
+ *
+ * <pre>
+ * {@code
+ *      import org.roaringbitmap.*;
+ *
+ *      //...
+ *
+ *      RoaringBitmap rr = RoaringBitmap.bitmapOf(1,2,3,1000);
+ *      RoaringBitmap rr2 = new RoaringBitmap();
+ *      for(int k = 4000; k<4255;++k) rr2.add(k);
+ *      RoaringBitmap rror = RoaringBitmap.or(rr, rr2);
+ *
+ *      //...
+ *      DataOutputStream wheretoserialize = ...
+ *      rr.runOptimize(); // can help compression
+ *      rr.serialize(wheretoserialize);
+ * }
+ * </pre>
+ *
+ * Integers are added in unsigned sorted order. That is, they are treated as unsigned integers (see
+ * Java 8's Integer.toUnsignedLong function).
+ * Up to 4294967296 integers
+ * can be stored.
+ *
+ *
+ *
+ */
+
+
+public class RoaringBitmap implements Cloneable, Serializable, Iterable<Integer>, Externalizable,
+    ImmutableBitmapDataProvider, BitmapDataProvider {
+
+  private final class RoaringIntIterator implements PeekableIntIterator {
+    private int hs = 0;
+
+    private PeekableShortIterator iter;
+
+    private int pos = 0;
+
+    private RoaringIntIterator() {
+      nextContainer();
+    }
+
+    @Override
+    public PeekableIntIterator clone() {
+      try {
+        RoaringIntIterator x = (RoaringIntIterator) super.clone();
+        x.iter = this.iter.clone();
+        return x;
+      } catch (CloneNotSupportedException e) {
+        return null;// will not happen
+      }
+    }
+
+    @Override
+    public boolean hasNext() {
+      return pos < RoaringBitmap.this.highLowContainer.size();
+    }
+
+    @Override
+    public int next() {
+      final int x = iter.nextAsInt() | hs;
+      if (!iter.hasNext()) {
+        ++pos;
+        nextContainer();
+      }
+      return x;
+    }
+
+    private void nextContainer() {
+      if (pos < RoaringBitmap.this.highLowContainer.size()) {
+        iter = RoaringBitmap.this.highLowContainer.getContainerAtIndex(pos).getShortIterator();
+        hs = RoaringBitmap.this.highLowContainer.getKeyAtIndex(pos) << 16;
+      }
+    }
+
+    @Override
+    public void advanceIfNeeded(int minval) {
+      while (hasNext() && ((hs >>> 16) < (minval >>> 16))) {
+        ++pos;
+        nextContainer();
+      }
+      if (hasNext() && ((hs >>> 16) == (minval >>> 16))) {
+        iter.advanceIfNeeded(Util.lowbits(minval));
+        if (!iter.hasNext()) {
+          ++pos;
+          nextContainer();
+        }
+      }
+    }
+
+    @Override
+    public int peekNext() {
+      return Util.toIntUnsigned(iter.peekNext()) | hs;
+    }
+
+
+  }
+
+  private final class RoaringReverseIntIterator implements IntIterator {
+
+    int hs = 0;
+
+    ShortIterator iter;
+
+    // don't need an int because we go to 0, not Short.MAX_VALUE, and signed shorts underflow well
+    // below zero
+    short pos = (short) (RoaringBitmap.this.highLowContainer.size() - 1);
+
+    private RoaringReverseIntIterator() {
+      nextContainer();
+    }
+
+    @Override
+    public IntIterator clone() {
+      try {
+        RoaringReverseIntIterator clone = (RoaringReverseIntIterator) super.clone();
+        clone.iter = this.iter.clone();
+        return clone;
+      } catch (CloneNotSupportedException e) {
+        return null;// will not happen
+      }
+    }
+
+    @Override
+    public boolean hasNext() {
+      return pos >= 0;
+    }
+
+    @Override
+    public int next() {
+      final int x = iter.nextAsInt() | hs;
+      if (!iter.hasNext()) {
+        --pos;
+        nextContainer();
+      }
+      return x;
+    }
+
+    private void nextContainer() {
+      if (pos >= 0) {
+        iter =
+            RoaringBitmap.this.highLowContainer.getContainerAtIndex(pos).getReverseShortIterator();
+        hs = RoaringBitmap.this.highLowContainer.getKeyAtIndex(pos) << 16;
+      }
+    }
+
+  }
+
+  private static final long serialVersionUID = 6L;
+
+  private static void rangeSanityCheck(final long rangeStart, final long rangeEnd) {
+    if (rangeStart < 0 || rangeStart > (1L << 32)-1) {
+      throw new IllegalArgumentException("rangeStart="+ rangeStart
+                                         +" should be in [0, 0xffffffff]");
+    }
+    if (rangeEnd > (1L << 32) || rangeEnd < 0) {
+      throw new IllegalArgumentException("rangeEnd="+ rangeEnd
+                                         +" should be in [0, 0xffffffff + 1]");
+    }
+  }
+
+  /**
+   * Generate a new bitmap with all integers in [rangeStart,rangeEnd) added.
+   *
+   * @param rb initial bitmap (will not be modified)
+   * @param rangeStart inclusive beginning of range
+   * @param rangeEnd exclusive ending of range
+   * @return new bitmap
+   */
+  public static RoaringBitmap add(RoaringBitmap rb, final long rangeStart, final long rangeEnd) {
+    rangeSanityCheck(rangeStart, rangeEnd);
+    if (rangeStart >= rangeEnd) {
+      return rb.clone(); // empty range
+    }
+
+
+    final int hbStart = Util.toIntUnsigned(Util.highbits(rangeStart));
+    final int lbStart = Util.toIntUnsigned(Util.lowbits(rangeStart));
+    final int hbLast = Util.toIntUnsigned(Util.highbits(rangeEnd - 1));
+    final int lbLast = Util.toIntUnsigned(Util.lowbits(rangeEnd - 1));
+
+    RoaringBitmap answer = new RoaringBitmap();
+    answer.highLowContainer.appendCopiesUntil(rb.highLowContainer, (short) hbStart);
+
+    if (hbStart == hbLast) {
+      final int i = rb.highLowContainer.getIndex((short) hbStart);
+      final Container c =
+          i >= 0 ? rb.highLowContainer.getContainerAtIndex(i).add(lbStart, lbLast + 1)
+              : Container.rangeOfOnes(lbStart, lbLast + 1);
+      answer.highLowContainer.append((short) hbStart, c);
+      answer.highLowContainer.appendCopiesAfter(rb.highLowContainer, (short) hbLast);
+      return answer;
+    }
+    int ifirst = rb.highLowContainer.getIndex((short) hbStart);
+    int ilast = rb.highLowContainer.getIndex((short) hbLast);
+
+    {
+      final Container c = ifirst >= 0
+          ? rb.highLowContainer.getContainerAtIndex(ifirst).add(lbStart,
+              Util.maxLowBitAsInteger() + 1)
+          : Container.rangeOfOnes(lbStart, Util.maxLowBitAsInteger() + 1);
+      answer.highLowContainer.append((short) hbStart, c);
+    }
+    for (int hb = hbStart + 1; hb < hbLast; ++hb) {
+      Container c = Container.rangeOfOnes(0, Util.maxLowBitAsInteger() + 1);
+      answer.highLowContainer.append((short) hb, c);
+    }
+    {
+      final Container c =
+          ilast >= 0 ? rb.highLowContainer.getContainerAtIndex(ilast).add(0, lbLast + 1)
+              : Container.rangeOfOnes(0, lbLast + 1);
+      answer.highLowContainer.append((short) hbLast, c);
+    }
+    answer.highLowContainer.appendCopiesAfter(rb.highLowContainer, (short) hbLast);
+    return answer;
+  }
+
+  /**
+   *
+   * Generate a new bitmap with all integers in [rangeStart,rangeEnd) added.
+   *
+   * @param rb initial bitmap (will not be modified)
+   * @param rangeStart inclusive beginning of range
+   * @param rangeEnd exclusive ending of range
+   * @return new bitmap
+   * @deprecated use the version where longs specify the range
+   */
+  @Deprecated
+  public static RoaringBitmap add(RoaringBitmap rb, final int rangeStart, final int rangeEnd) {
+    if (rangeStart >= 0) {
+      return add(rb, (long) rangeStart, (long) rangeEnd);
+    }
+    // rangeStart being -ve and rangeEnd being positive is not expected)
+    // so assume both -ve
+    return add(rb, rangeStart & 0xFFFFFFFFL, rangeEnd & 0xFFFFFFFFL);
+  }
+
+  /**
+   * Bitwise AND (intersection) operation. The provided bitmaps are *not* modified. This operation
+   * is thread-safe as long as the provided bitmaps remain unchanged.
+   *
+   * If you have more than 2 bitmaps, consider using the FastAggregation class.
+   *
+   * @param x1 first bitmap
+   * @param x2 other bitmap
+   * @return result of the operation
+   * @see FastAggregation#and(RoaringBitmap...)
+   */
+  public static RoaringBitmap and(final RoaringBitmap x1, final RoaringBitmap x2) {
+    final RoaringBitmap answer = new RoaringBitmap();
+    final int length1 = x1.highLowContainer.size(), length2 = x2.highLowContainer.size();
+    int pos1 = 0, pos2 = 0;
+
+    while (pos1 < length1 && pos2 < length2) {
+      final short s1 = x1.highLowContainer.getKeyAtIndex(pos1);
+      final short s2 = x2.highLowContainer.getKeyAtIndex(pos2);
+      if (s1 == s2) {
+        final Container c1 = x1.highLowContainer.getContainerAtIndex(pos1);
+        final Container c2 = x2.highLowContainer.getContainerAtIndex(pos2);
+        final Container c = c1.and(c2);
+        if (c.getCardinality() > 0) {
+          answer.highLowContainer.append(s1, c);
+        }
+        ++pos1;
+        ++pos2;
+      } else if (Util.compareUnsigned(s1, s2) < 0) { // s1 < s2
+        pos1 = x1.highLowContainer.advanceUntil(s2, pos1);
+      } else { // s1 > s2
+        pos2 = x2.highLowContainer.advanceUntil(s1, pos2);
+      }
+    }
+    return answer;
+  }
+
+
+  /**
+   * Cardinality of Bitwise AND (intersection) operation. The provided bitmaps are *not* modified.
+   * This operation is thread-safe as long as the provided bitmaps remain unchanged.
+   *
+   * @param x1 first bitmap
+   * @param x2 other bitmap
+   * @return as if you did and(x2,x2).getCardinality()
+   * @see FastAggregation#and(RoaringBitmap...)
+   */
+  public static int andCardinality(final RoaringBitmap x1, final RoaringBitmap x2) {
+    int answer = 0;
+    final int length1 = x1.highLowContainer.size(), length2 = x2.highLowContainer.size();
+    int pos1 = 0, pos2 = 0;
+
+    while (pos1 < length1 && pos2 < length2) {
+      final short s1 = x1.highLowContainer.getKeyAtIndex(pos1);
+      final short s2 = x2.highLowContainer.getKeyAtIndex(pos2);
+      if (s1 == s2) {
+        final Container c1 = x1.highLowContainer.getContainerAtIndex(pos1);
+        final Container c2 = x2.highLowContainer.getContainerAtIndex(pos2);
+        // TODO: could be made faster if we did not have to materialize container
+        answer += c1.andCardinality(c2);
+        ++pos1;
+        ++pos2;
+      } else if (Util.compareUnsigned(s1, s2) < 0) { // s1 < s2
+        pos1 = x1.highLowContainer.advanceUntil(s2, pos1);
+      } else { // s1 > s2
+        pos2 = x2.highLowContainer.advanceUntil(s1, pos2);
+      }
+    }
+    return answer;
+  }
+
+  /**
+   * Bitwise ANDNOT (difference) operation. The provided bitmaps are *not* modified. This operation
+   * is thread-safe as long as the provided bitmaps remain unchanged.
+   *
+   * @param x1 first bitmap
+   * @param x2 other bitmap
+   * @return result of the operation
+   */
+  public static RoaringBitmap andNot(final RoaringBitmap x1, final RoaringBitmap x2) {
+    final RoaringBitmap answer = new RoaringBitmap();
+    int pos1 = 0, pos2 = 0;
+    final int length1 = x1.highLowContainer.size(), length2 = x2.highLowContainer.size();
+
+    while (pos1 < length1 && pos2 < length2) {
+      final short s1 = x1.highLowContainer.getKeyAtIndex(pos1);
+      final short s2 = x2.highLowContainer.getKeyAtIndex(pos2);
+      if (s1 == s2) {
+        final Container c1 = x1.highLowContainer.getContainerAtIndex(pos1);
+        final Container c2 = x2.highLowContainer.getContainerAtIndex(pos2);
+        final Container c = c1.andNot(c2);
+        if (c.getCardinality() > 0) {
+          answer.highLowContainer.append(s1, c);
+        }
+        ++pos1;
+        ++pos2;
+      } else if (Util.compareUnsigned(s1, s2) < 0) { // s1 < s2
+        final int nextPos1 = x1.highLowContainer.advanceUntil(s2, pos1);
+        answer.highLowContainer.appendCopy(x1.highLowContainer, pos1, nextPos1);
+        pos1 = nextPos1;
+      } else { // s1 > s2
+        pos2 = x2.highLowContainer.advanceUntil(s1, pos2);
+      }
+    }
+    if (pos2 == length2) {
+      answer.highLowContainer.appendCopy(x1.highLowContainer, pos1, length1);
+    }
+    return answer;
+  }
+  /**
+   * Set all the specified values  to true. This can be expected to be slightly
+   * faster than calling "add" repeatedly. The provided integers values don't
+   * have to be in sorted order, but it may be preferable to sort them from a performance point of
+   * view.
+   *
+   * @param dat set values
+   */
+  public void add(final int... dat) {
+    Container currentcont = null;
+    short currenthb = 0;
+    int currentcontainerindex = 0;
+    int j = 0;
+    if(j < dat.length) {
+      int val = dat[j];
+      currenthb = Util.highbits(val);
+      currentcontainerindex = highLowContainer.getIndex(currenthb);
+      if (currentcontainerindex >= 0) {
+        currentcont = highLowContainer.getContainerAtIndex(currentcontainerindex);
+        Container newcont = currentcont.add(Util.lowbits(val));
+        if(newcont != currentcont) {
+          highLowContainer.setContainerAtIndex(currentcontainerindex, newcont);
+          currentcont = newcont;
+        }
+      } else {
+        currentcontainerindex = - currentcontainerindex - 1;
+        final ArrayContainer newac = new ArrayContainer();
+        currentcont = newac.add(Util.lowbits(val));
+        highLowContainer.insertNewKeyValueAt(currentcontainerindex, currenthb, currentcont);
+      }
+      j++;
+    }
+    for( ; j < dat.length; ++j) {
+      int val = dat[j];
+      short newhb = Util.highbits(val);
+      if(currenthb == newhb) {// easy case
+        // this could be quite frequent
+        Container newcont = currentcont.add(Util.lowbits(val));
+        if(newcont != currentcont) {
+          highLowContainer.setContainerAtIndex(currentcontainerindex, newcont);
+          currentcont = newcont;
+        }
+      } else {
+        currenthb = newhb;
+        currentcontainerindex = highLowContainer.getIndex(currenthb);
+        if (currentcontainerindex >= 0) {
+          currentcont = highLowContainer.getContainerAtIndex(currentcontainerindex);
+          Container newcont = currentcont.add(Util.lowbits(val));
+          if(newcont != currentcont) {
+            highLowContainer.setContainerAtIndex(currentcontainerindex, newcont);
+            currentcont = newcont;
+          }
+        } else {
+          currentcontainerindex = - currentcontainerindex - 1;
+          final ArrayContainer newac = new ArrayContainer();
+          currentcont = newac.add(Util.lowbits(val));
+          highLowContainer.insertNewKeyValueAt(currentcontainerindex, currenthb, currentcont);
+        }
+      }
+    }
+  }
+
+  /**
+   * Generate a bitmap with the specified values set to true. The provided integers values don't
+   * have to be in sorted order, but it may be preferable to sort them from a performance point of
+   * view.
+   *
+   * @param dat set values
+   * @return a new bitmap
+   */
+  public static RoaringBitmap bitmapOf(final int... dat) {
+    final RoaringBitmap ans = new RoaringBitmap();
+    ans.add(dat);
+    return ans;
+  }
+
+  /**
+   * Complements the bits in the given range, from rangeStart (inclusive) rangeEnd (exclusive). The
+   * given bitmap is unchanged.
+   *
+   * @param bm bitmap being negated
+   * @param rangeStart inclusive beginning of range, in [0, 0xffffffff]
+   * @param rangeEnd exclusive ending of range, in [0, 0xffffffff + 1]
+   * @return a new Bitmap
+   */
+  public static RoaringBitmap flip(RoaringBitmap bm, final long rangeStart, final long rangeEnd) {
+    rangeSanityCheck(rangeStart, rangeEnd);
+    if (rangeStart >= rangeEnd) {
+      return bm.clone();
+    }
+    RoaringBitmap answer = new RoaringBitmap();
+    final int hbStart = Util.toIntUnsigned(Util.highbits(rangeStart));
+    final int lbStart = Util.toIntUnsigned(Util.lowbits(rangeStart));
+    final int hbLast = Util.toIntUnsigned(Util.highbits(rangeEnd - 1));
+    final int lbLast = Util.toIntUnsigned(Util.lowbits(rangeEnd - 1));
+
+    // copy the containers before the active area
+    answer.highLowContainer.appendCopiesUntil(bm.highLowContainer, (short) hbStart);
+
+    for (int hb = hbStart; hb <= hbLast; ++hb) {
+      final int containerStart = (hb == hbStart) ? lbStart : 0;
+      final int containerLast = (hb == hbLast) ? lbLast : Util.maxLowBitAsInteger();
+
+      final int i = bm.highLowContainer.getIndex((short) hb);
+      final int j = answer.highLowContainer.getIndex((short) hb);
+      assert j < 0;
+
+      if (i >= 0) {
+        Container c =
+            bm.highLowContainer.getContainerAtIndex(i).not(containerStart, containerLast + 1);
+        if (c.getCardinality() > 0) {
+          answer.highLowContainer.insertNewKeyValueAt(-j - 1, (short) hb, c);
+        }
+
+      } else { // *think* the range of ones must never be
+        // empty.
+        answer.highLowContainer.insertNewKeyValueAt(-j - 1, (short) hb,
+            Container.rangeOfOnes(containerStart, containerLast + 1));
+      }
+    }
+    // copy the containers after the active area.
+    answer.highLowContainer.appendCopiesAfter(bm.highLowContainer, (short) hbLast);
+    return answer;
+  }
+
+  /**
+   * Complements the bits in the given range, from rangeStart (inclusive) rangeEnd (exclusive). The
+   * given bitmap is unchanged.
+   *
+   * @param rb bitmap being negated
+   * @param rangeStart inclusive beginning of range, in [0, 0xffffffff]
+   * @param rangeEnd exclusive ending of range, in [0, 0xffffffff + 1]
+   * @return a new Bitmap
+   * @deprecated use the version where longs specify the range
+   */
+  @Deprecated
+  public static RoaringBitmap flip(RoaringBitmap rb, final int rangeStart, final int rangeEnd) {
+    if (rangeStart >= 0) {
+      return flip(rb, (long) rangeStart, (long) rangeEnd);
+    }
+    // rangeStart being -ve and rangeEnd being positive is not expected)
+    // so assume both -ve
+    return flip(rb, rangeStart & 0xFFFFFFFFL, rangeEnd & 0xFFFFFFFFL);
+  }
+
+
+
+
+
+  /**
+   * Checks whether the two bitmaps intersect. This can be much faster than calling "and" and
+   * checking the cardinality of the result.
+   *
+   * @param x1 first bitmap
+   * @param x2 other bitmap
+   * @return true if they intersect
+   */
+  public static boolean intersects(final RoaringBitmap x1, final RoaringBitmap x2) {
+    final int length1 = x1.highLowContainer.size(), length2 = x2.highLowContainer.size();
+    int pos1 = 0, pos2 = 0;
+
+    while (pos1 < length1 && pos2 < length2) {
+      final short s1 = x1.highLowContainer.getKeyAtIndex(pos1);
+      final short s2 = x2.highLowContainer.getKeyAtIndex(pos2);
+      if (s1 == s2) {
+        final Container c1 = x1.highLowContainer.getContainerAtIndex(pos1);
+        final Container c2 = x2.highLowContainer.getContainerAtIndex(pos2);
+        if (c1.intersects(c2)) {
+          return true;
+        }
+        ++pos1;
+        ++pos2;
+      } else if (Util.compareUnsigned(s1, s2) < 0) { // s1 < s2
+        pos1 = x1.highLowContainer.advanceUntil(s2, pos1);
+      } else { // s1 > s2
+        pos2 = x2.highLowContainer.advanceUntil(s1, pos2);
+      }
+    }
+    return false;
+  }
+
+
+  // important: inputs should not have been computed lazily
+  protected static RoaringBitmap lazyor(final RoaringBitmap x1, final RoaringBitmap x2) {
+    final RoaringBitmap answer = new RoaringBitmap();
+    int pos1 = 0, pos2 = 0;
+    final int length1 = x1.highLowContainer.size(), length2 = x2.highLowContainer.size();
+    main: if (pos1 < length1 && pos2 < length2) {
+      short s1 = x1.highLowContainer.getKeyAtIndex(pos1);
+      short s2 = x2.highLowContainer.getKeyAtIndex(pos2);
+
+      while (true) {
+        if (s1 == s2) {
+          answer.highLowContainer.append(s1, x1.highLowContainer.getContainerAtIndex(pos1)
+              .lazyOR(x2.highLowContainer.getContainerAtIndex(pos2)));
+          pos1++;
+          pos2++;
+          if ((pos1 == length1) || (pos2 == length2)) {
+            break main;
+          }
+          s1 = x1.highLowContainer.getKeyAtIndex(pos1);
+          s2 = x2.highLowContainer.getKeyAtIndex(pos2);
+        } else if (Util.compareUnsigned(s1, s2) < 0) { // s1 < s2
+          answer.highLowContainer.appendCopy(x1.highLowContainer, pos1);
+          pos1++;
+          if (pos1 == length1) {
+            break main;
+          }
+          s1 = x1.highLowContainer.getKeyAtIndex(pos1);
+        } else { // s1 > s2
+          answer.highLowContainer.appendCopy(x2.highLowContainer, pos2);
+          pos2++;
+          if (pos2 == length2) {
+            break main;
+          }
+          s2 = x2.highLowContainer.getKeyAtIndex(pos2);
+        }
+      }
+    }
+    if (pos1 == length1) {
+      answer.highLowContainer.appendCopy(x2.highLowContainer, pos2, length2);
+    } else if (pos2 == length2) {
+      answer.highLowContainer.appendCopy(x1.highLowContainer, pos1, length1);
+    }
+    return answer;
+  }
+
+  // important: inputs should not be reused
+  protected static RoaringBitmap lazyorfromlazyinputs(final RoaringBitmap x1,
+      final RoaringBitmap x2) {
+    final RoaringBitmap answer = new RoaringBitmap();
+    int pos1 = 0, pos2 = 0;
+    final int length1 = x1.highLowContainer.size(), length2 = x2.highLowContainer.size();
+    main: if (pos1 < length1 && pos2 < length2) {
+      short s1 = x1.highLowContainer.getKeyAtIndex(pos1);
+      short s2 = x2.highLowContainer.getKeyAtIndex(pos2);
+
+      while (true) {
+        if (s1 == s2) {
+          Container c1 = x1.highLowContainer.getContainerAtIndex(pos1);
+          Container c2 = x2.highLowContainer.getContainerAtIndex(pos2);
+          if ((c2 instanceof BitmapContainer) && (!(c1 instanceof BitmapContainer))) {
+            Container tmp = c1;
+            c1 = c2;
+            c2 = tmp;
+          }
+          answer.highLowContainer.append(s1, c1.lazyIOR(c2));
+          pos1++;
+          pos2++;
+          if ((pos1 == length1) || (pos2 == length2)) {
+            break main;
+          }
+          s1 = x1.highLowContainer.getKeyAtIndex(pos1);
+          s2 = x2.highLowContainer.getKeyAtIndex(pos2);
+        } else if (Util.compareUnsigned(s1, s2) < 0) { // s1 < s2
+          Container c1 = x1.highLowContainer.getContainerAtIndex(pos1);
+          answer.highLowContainer.append(s1, c1);
+          pos1++;
+          if (pos1 == length1) {
+            break main;
+          }
+          s1 = x1.highLowContainer.getKeyAtIndex(pos1);
+        } else { // s1 > s2
+          Container c2 = x2.highLowContainer.getContainerAtIndex(pos2);
+          answer.highLowContainer.append(s2,c2);
+          pos2++;
+          if (pos2 == length2) {
+            break main;
+          }
+          s2 = x2.highLowContainer.getKeyAtIndex(pos2);
+        }
+      }
+    }
+    if (pos1 == length1) {
+      answer.highLowContainer.append(x2.highLowContainer, pos2, length2);
+    } else if (pos2 == length2) {
+      answer.highLowContainer.append(x1.highLowContainer, pos1, length1);
+    }
+    return answer;
+  }
+
+
+  /**
+   * Compute overall OR between bitmaps.
+   *
+   * (Effectively calls {@link FastAggregation#or})
+   *
+   * @param bitmaps input bitmaps
+   * @return aggregated bitmap
+   */
+  public static RoaringBitmap or(Iterator<? extends RoaringBitmap> bitmaps) {
+    return FastAggregation.or(bitmaps);
+  }
+
+  /**
+   * Compute overall OR between bitmaps.
+   *
+   * (Effectively calls {@link FastAggregation#or})
+   *
+   *
+   * @param bitmaps input bitmaps
+   * @return aggregated bitmap
+   */
+  public static RoaringBitmap or(RoaringBitmap... bitmaps) {
+    return FastAggregation.or(bitmaps);
+  }
+
+  /**
+   * Bitwise OR (union) operation. The provided bitmaps are *not* modified. This operation is
+   * thread-safe as long as the provided bitmaps remain unchanged.
+   *
+   * If you have more than 2 bitmaps, consider using the FastAggregation class.
+   *
+   * @param x1 first bitmap
+   * @param x2 other bitmap
+   * @return result of the operation
+   * @see FastAggregation#or(RoaringBitmap...)
+   * @see FastAggregation#horizontal_or(RoaringBitmap...)
+   */
+  public static RoaringBitmap or(final RoaringBitmap x1, final RoaringBitmap x2) {
+    final RoaringBitmap answer = new RoaringBitmap();
+    int pos1 = 0, pos2 = 0;
+    final int length1 = x1.highLowContainer.size(), length2 = x2.highLowContainer.size();
+    main: if (pos1 < length1 && pos2 < length2) {
+      short s1 = x1.highLowContainer.getKeyAtIndex(pos1);
+      short s2 = x2.highLowContainer.getKeyAtIndex(pos2);
+
+      while (true) {
+        if (s1 == s2) {
+          answer.highLowContainer.append(s1, x1.highLowContainer.getContainerAtIndex(pos1)
+              .or(x2.highLowContainer.getContainerAtIndex(pos2)));
+          pos1++;
+          pos2++;
+          if ((pos1 == length1) || (pos2 == length2)) {
+            break main;
+          }
+          s1 = x1.highLowContainer.getKeyAtIndex(pos1);
+          s2 = x2.highLowContainer.getKeyAtIndex(pos2);
+        } else if (Util.compareUnsigned(s1, s2) < 0) { // s1 < s2
+          answer.highLowContainer.appendCopy(x1.highLowContainer, pos1);
+          pos1++;
+          if (pos1 == length1) {
+            break main;
+          }
+          s1 = x1.highLowContainer.getKeyAtIndex(pos1);
+        } else { // s1 > s2
+          answer.highLowContainer.appendCopy(x2.highLowContainer, pos2);
+          pos2++;
+          if (pos2 == length2) {
+            break main;
+          }
+          s2 = x2.highLowContainer.getKeyAtIndex(pos2);
+        }
+      }
+    }
+    if (pos1 == length1) {
+      answer.highLowContainer.appendCopy(x2.highLowContainer, pos2, length2);
+    } else if (pos2 == length2) {
+      answer.highLowContainer.appendCopy(x1.highLowContainer, pos1, length1);
+    }
+    return answer;
+  }
+
+  /**
+   * Cardinality of the bitwise OR (union) operation. The provided bitmaps are *not* modified. This
+   * operation is thread-safe as long as the provided bitmaps remain unchanged.
+   *
+   * If you have more than 2 bitmaps, consider using the FastAggregation class.
+   *
+   * @param x1 first bitmap
+   * @param x2 other bitmap
+   * @return cardinality of the union
+   * @see FastAggregation#or(RoaringBitmap...)
+   * @see FastAggregation#horizontal_or(RoaringBitmap...)
+   */
+  public static int orCardinality(final RoaringBitmap x1, final RoaringBitmap x2) {
+    // we use the fact that the cardinality of the bitmaps is known so that
+    // the union is just the total cardinality minus the intersection
+    return x1.getCardinality() + x2.getCardinality() - andCardinality(x1, x2);
+  }
+
+  /**
+   * Cardinality of the bitwise XOR (symmetric difference) operation.
+   * The provided bitmaps are *not* modified. This operation is thread-safe
+   * as long as the provided bitmaps remain unchanged.
+   *
+   * @param x1 first bitmap
+   * @param x2 other bitmap
+   * @return cardinality of the symmetric difference
+   */
+  public static int xorCardinality(final RoaringBitmap x1, final RoaringBitmap x2) {
+    return x1.getCardinality() + x2.getCardinality() - 2 * andCardinality(x1, x2);
+  }
+
+  /**
+   * Cardinality of the bitwise ANDNOT (left difference) operation.
+   * The provided bitmaps are *not* modified. This operation is thread-safe
+   * as long as the provided bitmaps remain unchanged.
+   *
+   * @param x1 first bitmap
+   * @param x2 other bitmap
+   * @return cardinality of the left difference
+   */
+  public static int andNotCardinality(final RoaringBitmap x1, final RoaringBitmap x2) {
+    return x1.getCardinality() - andCardinality(x1, x2);
+  }
+
+  /**
+   * Generate a new bitmap with all integers in [rangeStart,rangeEnd) removed.
+   *
+   * @param rb initial bitmap (will not be modified)
+   * @param rangeStart inclusive beginning of range
+   * @param rangeEnd exclusive ending of range
+   * @return new bitmap
+   */
+  public static RoaringBitmap remove(RoaringBitmap rb, final long rangeStart, final long rangeEnd) {
+    rangeSanityCheck(rangeStart, rangeEnd);
+    if (rangeStart >= rangeEnd) {
+      return rb.clone(); // empty range
+    }
+
+
+    final int hbStart = Util.toIntUnsigned(Util.highbits(rangeStart));
+    final int lbStart = Util.toIntUnsigned(Util.lowbits(rangeStart));
+    final int hbLast = Util.toIntUnsigned(Util.highbits(rangeEnd - 1));
+    final int lbLast = Util.toIntUnsigned(Util.lowbits(rangeEnd - 1));
+    RoaringBitmap answer = new RoaringBitmap();
+    answer.highLowContainer.appendCopiesUntil(rb.highLowContainer, (short) hbStart);
+
+    if (hbStart == hbLast) {
+      final int i = rb.highLowContainer.getIndex((short) hbStart);
+      if (i >= 0) {
+        final Container c = rb.highLowContainer.getContainerAtIndex(i).remove(lbStart, lbLast + 1);
+        if (c.getCardinality() > 0) {
+          answer.highLowContainer.append((short) hbStart, c);
+        }
+      }
+      answer.highLowContainer.appendCopiesAfter(rb.highLowContainer, (short) hbLast);
+      return answer;
+    }
+    int ifirst = rb.highLowContainer.getIndex((short) hbStart);
+    int ilast = rb.highLowContainer.getIndex((short) hbLast);
+    if ((ifirst >= 0) && (lbStart != 0)) {
+      final Container c = rb.highLowContainer.getContainerAtIndex(ifirst).remove(lbStart,
+          Util.maxLowBitAsInteger() + 1);
+      if (c.getCardinality() > 0) {
+        answer.highLowContainer.append((short) hbStart, c);
+      }
+    }
+    if ((ilast >= 0) && (lbLast != Util.maxLowBitAsInteger())) {
+      final Container c = rb.highLowContainer.getContainerAtIndex(ilast).remove(0, lbLast + 1);
+      if (c.getCardinality() > 0) {
+        answer.highLowContainer.append((short) hbLast, c);
+      }
+    }
+    answer.highLowContainer.appendCopiesAfter(rb.highLowContainer, (short) hbLast);
+    return answer;
+  }
+
+  /**
+   * Generate a new bitmap with all integers in [rangeStart,rangeEnd) removed.
+   *
+   * @param rb initial bitmap (will not be modified)
+   * @param rangeStart inclusive beginning of range
+   * @param rangeEnd exclusive ending of range
+   * @return new bitmap
+   * @deprecated use the version where longs specify the range
+   */
+  @Deprecated
+  public static RoaringBitmap remove(RoaringBitmap rb, final int rangeStart, final int rangeEnd) {
+    if (rangeStart >= 0) {
+      return remove(rb, (long) rangeStart, (long) rangeEnd);
+    }
+    // rangeStart being -ve and rangeEnd being positive is not expected)
+    // so assume both -ve
+    return remove(rb, rangeStart & 0xFFFFFFFFL, rangeEnd & 0xFFFFFFFFL);
+  }
+
+
+  /**
+   * Bitwise XOR (symmetric difference) operation. The provided bitmaps are *not* modified. This
+   * operation is thread-safe as long as the provided bitmaps remain unchanged.
+   *
+   * If you have more than 2 bitmaps, consider using the FastAggregation class.
+   *
+   * @param x1 first bitmap
+   * @param x2 other bitmap
+   * @return result of the operation
+   * @see FastAggregation#xor(RoaringBitmap...)
+   * @see FastAggregation#horizontal_xor(RoaringBitmap...)
+   */
+  public static RoaringBitmap xor(final RoaringBitmap x1, final RoaringBitmap x2) {
+    final RoaringBitmap answer = new RoaringBitmap();
+    int pos1 = 0, pos2 = 0;
+    final int length1 = x1.highLowContainer.size(), length2 = x2.highLowContainer.size();
+
+    main: if (pos1 < length1 && pos2 < length2) {
+      short s1 = x1.highLowContainer.getKeyAtIndex(pos1);
+      short s2 = x2.highLowContainer.getKeyAtIndex(pos2);
+
+      while (true) {
+        if (s1 == s2) {
+          final Container c = x1.highLowContainer.getContainerAtIndex(pos1)
+              .xor(x2.highLowContainer.getContainerAtIndex(pos2));
+          if (c.getCardinality() > 0) {
+            answer.highLowContainer.append(s1, c);
+          }
+          pos1++;
+          pos2++;
+          if ((pos1 == length1) || (pos2 == length2)) {
+            break main;
+          }
+          s1 = x1.highLowContainer.getKeyAtIndex(pos1);
+          s2 = x2.highLowContainer.getKeyAtIndex(pos2);
+        } else if (Util.compareUnsigned(s1, s2) < 0) { // s1 < s2
+          answer.highLowContainer.appendCopy(x1.highLowContainer, pos1);
+          pos1++;
+          if (pos1 == length1) {
+            break main;
+          }
+          s1 = x1.highLowContainer.getKeyAtIndex(pos1);
+        } else { // s1 > s2
+          answer.highLowContainer.appendCopy(x2.highLowContainer, pos2);
+          pos2++;
+          if (pos2 == length2) {
+            break main;
+          }
+          s2 = x2.highLowContainer.getKeyAtIndex(pos2);
+        }
+      }
+    }
+    if (pos1 == length1) {
+      answer.highLowContainer.appendCopy(x2.highLowContainer, pos2, length2);
+    } else if (pos2 == length2) {
+      answer.highLowContainer.appendCopy(x1.highLowContainer, pos1, length1);
+    }
+
+    return answer;
+  }
+
+  RoaringArray highLowContainer = null;
+
+  /**
+   * Create an empty bitmap
+   */
+  public RoaringBitmap() {
+    highLowContainer = new RoaringArray();
+  }
+
+  /**
+   * Create a RoaringBitmap from a MutableRoaringBitmap or ImmutableRoaringBitmap. The source is not
+   * modified.
+   *
+   * @param rb the original bitmap
+   */
+  public RoaringBitmap(ImmutableRoaringBitmap rb) {
+    highLowContainer = new RoaringArray();
+    MappeableContainerPointer cp = rb.getContainerPointer();
+    while (cp.getContainer() != null) {
+      highLowContainer.append(cp.key(), cp.getContainer().toContainer());
+      cp.advance();
+    }
+  }
+
+  /**
+   * Add the value to the container (set the value to "true"), whether it already appears or not.
+   *
+   * Javac lacks native unsigned integers but the x argument is considered to be unsigned.
+   * Within bitmaps, numbers are ordered according to {@link Integer#compareUnsigned}.
+   * We order the numbers like 0, 1, ..., 2147483647, -2147483648, -2147483647,..., -1.
+   *
+   * @param x integer value
+   */
+  @Override
+  public void add(final int x) {
+    final short hb = Util.highbits(x);
+    final int i = highLowContainer.getIndex(hb);
+    if (i >= 0) {
+      highLowContainer.setContainerAtIndex(i,
+          highLowContainer.getContainerAtIndex(i).add(Util.lowbits(x)));
+    } else {
+      final ArrayContainer newac = new ArrayContainer();
+      highLowContainer.insertNewKeyValueAt(-i - 1, hb, newac.add(Util.lowbits(x)));
+    }
+  }
+
+
+  /**
+   * Add to the current bitmap all integers in [rangeStart,rangeEnd).
+   *
+   * @param rangeStart inclusive beginning of range
+   * @param rangeEnd exclusive ending of range
+   */
+  public void add(final long rangeStart, final long rangeEnd) {
+    rangeSanityCheck(rangeStart, rangeEnd);
+    if (rangeStart >= rangeEnd) {
+      return; // empty range
+    }
+
+    final int hbStart = Util.toIntUnsigned(Util.highbits(rangeStart));
+    final int lbStart = Util.toIntUnsigned(Util.lowbits(rangeStart));
+    final int hbLast = Util.toIntUnsigned(Util.highbits(rangeEnd - 1));
+    final int lbLast = Util.toIntUnsigned(Util.lowbits(rangeEnd - 1));
+    for (int hb = hbStart; hb <= hbLast; ++hb) {
+
+      // first container may contain partial range
+      final int containerStart = (hb == hbStart) ? lbStart : 0;
+      // last container may contain partial range
+      final int containerLast = (hb == hbLast) ? lbLast : Util.maxLowBitAsInteger();
+      final int i = highLowContainer.getIndex((short) hb);
+
+      if (i >= 0) {
+        final Container c =
+            highLowContainer.getContainerAtIndex(i).iadd(containerStart, containerLast + 1);
+        highLowContainer.setContainerAtIndex(i, c);
+      } else {
+        highLowContainer.insertNewKeyValueAt(-i - 1, (short) hb,
+            Container.rangeOfOnes(containerStart, containerLast + 1));
+      }
+    }
+  }
+
+  /**
+   * Add to the current bitmap all integers in [rangeStart,rangeEnd).
+   *
+   * @param rangeStart inclusive beginning of range
+   * @param rangeEnd exclusive ending of range
+   * @deprecated use the version where longs specify the range
+   */
+  @Deprecated
+  public void add(final int rangeStart, final int rangeEnd) {
+    if (rangeStart >= 0) {
+      add((long) rangeStart, (long) rangeEnd);
+    }
+    // rangeStart being -ve and rangeEnd being positive is not expected)
+    // so assume both -ve
+    add(rangeStart & 0xFFFFFFFFL, rangeEnd & 0xFFFFFFFFL);
+  }
+
+
+  /**
+   * In-place bitwise AND (intersection) operation. The current bitmap is modified.
+   *
+   * @param x2 other bitmap
+   */
+  public void and(final RoaringBitmap x2) {
+    int pos1 = 0, pos2 = 0, intersectionSize = 0;
+    final int length1 = highLowContainer.size(), length2 = x2.highLowContainer.size();
+
+    while (pos1 < length1 && pos2 < length2) {
+      final short s1 = highLowContainer.getKeyAtIndex(pos1);
+      final short s2 = x2.highLowContainer.getKeyAtIndex(pos2);
+      if (s1 == s2) {
+        final Container c1 = highLowContainer.getContainerAtIndex(pos1);
+        final Container c2 = x2.highLowContainer.getContainerAtIndex(pos2);
+        final Container c = c1.iand(c2);
+        if (c.getCardinality() > 0) {
+          highLowContainer.replaceKeyAndContainerAtIndex(intersectionSize++, s1, c);
+        }
+        ++pos1;
+        ++pos2;
+      } else if (Util.compareUnsigned(s1, s2) < 0) { // s1 < s2
+        pos1 = highLowContainer.advanceUntil(s2, pos1);
+      } else { // s1 > s2
+        pos2 = x2.highLowContainer.advanceUntil(s1, pos2);
+      }
+    }
+    highLowContainer.resize(intersectionSize);
+  }
+
+
+  /**
+   * Computes AND between input bitmaps in the given range, from rangeStart (inclusive) to rangeEnd
+   * (exclusive)
+   *
+   * @param bitmaps input bitmaps, these are not modified
+   * @param rangeStart inclusive beginning of range
+   * @param rangeEnd exclusive ending of range
+   * @return new result bitmap
+   */
+  public static RoaringBitmap and(@SuppressWarnings("rawtypes") final Iterator bitmaps,
+      final long rangeStart, final long rangeEnd) {
+    rangeSanityCheck(rangeStart, rangeEnd);
+
+    Iterator<RoaringBitmap> bitmapsIterator;
+    bitmapsIterator = selectRangeWithoutCopy(bitmaps, rangeStart, rangeEnd);
+    return FastAggregation.and(bitmapsIterator);
+  }
+
+  /*
+   *     In testing, original int-range code failed an assertion with some negative ranges
+   *     so presumably nobody relies on negative ranges. rangeEnd=0 also failed.
+   */
+
+  /**
+   * Computes AND between input bitmaps in the given range, from rangeStart (inclusive) to rangeEnd
+   * (exclusive)
+   *
+   * @param bitmaps input bitmaps, these are not modified
+   * @param rangeStart inclusive beginning of range
+   * @param rangeEnd exclusive ending of range
+   * @return new result bitmap
+   * @deprecated use the version where longs specify the range. Negative range end are illegal.
+   */
+  @Deprecated
+  public static RoaringBitmap and(@SuppressWarnings("rawtypes") final Iterator bitmaps,
+      final int rangeStart, final int rangeEnd) {
+    return and(bitmaps, (long) rangeStart, (long) rangeEnd);
+  }
+
+
+
+
+  /**
+   * In-place bitwise ANDNOT (difference) operation. The current bitmap is modified.
+   *
+   * @param x2 other bitmap
+   */
+  public void andNot(final RoaringBitmap x2) {
+    int pos1 = 0, pos2 = 0, intersectionSize = 0;
+    final int length1 = highLowContainer.size(), length2 = x2.highLowContainer.size();
+
+    while (pos1 < length1 && pos2 < length2) {
+      final short s1 = highLowContainer.getKeyAtIndex(pos1);
+      final short s2 = x2.highLowContainer.getKeyAtIndex(pos2);
+      if (s1 == s2) {
+        final Container c1 = highLowContainer.getContainerAtIndex(pos1);
+        final Container c2 = x2.highLowContainer.getContainerAtIndex(pos2);
+        final Container c = c1.iandNot(c2);
+        if (c.getCardinality() > 0) {
+          highLowContainer.replaceKeyAndContainerAtIndex(intersectionSize++, s1, c);
+        }
+        ++pos1;
+        ++pos2;
+      } else if (Util.compareUnsigned(s1, s2) < 0) { // s1 < s2
+        if (pos1 != intersectionSize) {
+          final Container c1 = highLowContainer.getContainerAtIndex(pos1);
+          highLowContainer.replaceKeyAndContainerAtIndex(intersectionSize, s1, c1);
+        }
+        ++intersectionSize;
+        ++pos1;
+      } else { // s1 > s2
+        pos2 = x2.highLowContainer.advanceUntil(s1, pos2);
+      }
+    }
+    if (pos1 < length1) {
+      highLowContainer.copyRange(pos1, length1, intersectionSize);
+      intersectionSize += length1 - pos1;
+    }
+    highLowContainer.resize(intersectionSize);
+  }
+
+
+  /**
+   * Bitwise ANDNOT (difference) operation for the given range, rangeStart (inclusive) and rangeEnd
+   * (exclusive). The provided bitmaps are *not* modified. This operation is thread-safe as long as
+   * the provided bitmaps remain unchanged.
+   *
+   * @param x1 first bitmap
+   * @param x2 other bitmap
+   * @param rangeStart starting point of the range (inclusive)
+   * @param rangeEnd end point of the range (exclusive)
+   * @return result of the operation
+   */
+  public static RoaringBitmap andNot(final RoaringBitmap x1, final RoaringBitmap x2,
+      long rangeStart, long rangeEnd) {
+    rangeSanityCheck(rangeStart, rangeEnd);
+
+    RoaringBitmap rb1 = selectRangeWithoutCopy(x1, rangeStart, rangeEnd);
+    RoaringBitmap rb2 = selectRangeWithoutCopy(x2, rangeStart, rangeEnd);
+    return andNot(rb1, rb2);
+  }
+
+  /**
+   * Bitwise ANDNOT (difference) operation for the given range, rangeStart (inclusive) and rangeEnd
+   * (exclusive). The provided bitmaps are *not* modified. This operation is thread-safe as long as
+   * the provided bitmaps remain unchanged.
+   *
+   * @param x1 first bitmap
+   * @param x2 other bitmap
+   * @param rangeStart starting point of the range (inclusive)
+   * @param rangeEnd end point of the range (exclusive)
+   * @return result of the operation
+   *
+   * @deprecated use the version where longs specify the range. Negative values for range
+   *     endpoints are not allowed.
+   */
+  @Deprecated
+  public static RoaringBitmap andNot(final RoaringBitmap x1, final RoaringBitmap x2,
+          final int rangeStart, final int rangeEnd) {
+    return andNot(x1, x2, (long) rangeStart, (long) rangeEnd);
+  }
+
+
+
+
+
+
+  /**
+   * Add the value to the container (set the value to "true"), whether it already appears or not.
+   *
+   * @param x integer value
+   * @return true if the added int wasn't already contained in the bitmap. False otherwise.
+   */
+  public boolean checkedAdd(final int x) {
+    final short hb = Util.highbits(x);
+    final int i = highLowContainer.getIndex(hb);
+    if (i >= 0) {
+      Container c = highLowContainer.getContainerAtIndex(i);
+      int oldCard = c.getCardinality();
+      // we need to keep the newContainer if a switch between containers type
+      // occur, in order to get the new cardinality
+      Container newCont = c.add(Util.lowbits(x));
+      highLowContainer.setContainerAtIndex(i, newCont);
+      if (newCont.getCardinality() > oldCard) {
+        return true;
+      }
+    } else {
+      final ArrayContainer newac = new ArrayContainer();
+      highLowContainer.insertNewKeyValueAt(-i - 1, hb, newac.add(Util.lowbits(x)));
+      return true;
+    }
+    return false;
+  }
+
+  /**
+   * If present remove the specified integer (effectively, sets its bit value to false)
+   *
+   * @param x integer value representing the index in a bitmap
+   * @return true if the unset bit was already in the bitmap
+   */
+  public boolean checkedRemove(final int x) {
+    final short hb = Util.highbits(x);
+    final int i = highLowContainer.getIndex(hb);
+    if (i < 0) {
+      return false;
+    }
+    Container C = highLowContainer.getContainerAtIndex(i);
+    int oldcard = C.getCardinality();
+    C.remove(Util.lowbits(x));
+    int newcard = C.getCardinality();
+    if (newcard == oldcard) {
+      return false;
+    }
+    if (newcard > 0) {
+      highLowContainer.setContainerAtIndex(i, C);
+    } else {
+      highLowContainer.removeAtIndex(i);
+    }
+    return true;
+  }
+
+  /**
+   * reset to an empty bitmap; result occupies as much space a newly created bitmap.
+   */
+  public void clear() {
+    highLowContainer = new RoaringArray(); // lose references
+  }
+
+  @Override
+  public RoaringBitmap clone() {
+    try {
+      final RoaringBitmap x = (RoaringBitmap) super.clone();
+      x.highLowContainer = highLowContainer.clone();
+      return x;
+    } catch (final CloneNotSupportedException e) {
+      throw new RuntimeException("shouldn't happen with clone", e);
+    }
+  }
+
+  /**
+   * Checks whether the value in included, which is equivalent to checking if the corresponding bit
+   * is set (get in BitSet class).
+   *
+   * @param x integer value
+   * @return whether the integer value is included.
+   */
+  @Override
+  public boolean contains(final int x) {
+    final short hb = Util.highbits(x);
+    final Container c = highLowContainer.getContainer(hb);
+    return c != null && c.contains(Util.lowbits(x));
+  }
+
+
+  /**
+   * Deserialize (retrieve) this bitmap.
+   * See format specification at https://github.com/RoaringBitmap/RoaringFormatSpec
+   *
+   * The current bitmap is overwritten.
+   *
+   * @param in the DataInput stream
+   * @throws IOException Signals that an I/O exception has occurred.
+   */
+  public void deserialize(DataInput in) throws IOException {
+    this.highLowContainer.deserialize(in);
+  }
+
+  @Override
+  public boolean equals(Object o) {
+    if (o instanceof RoaringBitmap) {
+      final RoaringBitmap srb = (RoaringBitmap) o;
+      return srb.highLowContainer.equals(this.highLowContainer);
+    }
+    return false;
+  }
+
+  /**
+   * Returns true if the other bitmap has no more than tolerance bits
+   * differing from this bitmap. The other may be transformed into a bitmap equal
+   * to this bitmap in no more than tolerance bit flips if this method returns true.
+   *
+   * @param other the bitmap to compare to
+   * @param tolerance the maximum number of bits that may differ
+   * @return true if the number of differing bits is smaller than tolerance
+   */
+  public boolean isHammingSimilar(RoaringBitmap other, int tolerance) {
+    final int size1 = highLowContainer.size();
+    final int size2 = other.highLowContainer.size();
+    int pos1 = 0;
+    int pos2 = 0;
+    int budget = tolerance;
+    while(budget >= 0 && pos1 < size1 && pos2 < size2) {
+      final short key1 = this.highLowContainer.getKeyAtIndex(pos1);
+      final short key2 = other.highLowContainer.getKeyAtIndex(pos2);
+      Container left = highLowContainer.getContainerAtIndex(pos1);
+      Container right = other.highLowContainer.getContainerAtIndex(pos2);
+      if(key1 == key2) {
+        budget -= left.xorCardinality(right);
+        ++pos1;
+        ++pos2;
+      } else if(Util.compareUnsigned(key1, key2) < 0) {
+        budget -= left.getCardinality();
+        ++pos1;
+      } else {
+        budget -= right.getCardinality();
+        ++pos2;
+      }
+    }
+    while(budget >= 0 && pos1 < size1) {
+      Container container = highLowContainer.getContainerAtIndex(pos1++);
+      budget -= container.getCardinality();
+    }
+    while(budget >= 0 && pos2 < size2) {
+      Container container = other.highLowContainer.getContainerAtIndex(pos2++);
+      budget -= container.getCardinality();
+    }
+    return budget >= 0;
+  }
+
+  /**
+   * Add the value if it is not already present, otherwise remove it.
+   *
+   * @param x integer value
+   */
+  public void flip(final int x) {
+    final short hb = Util.highbits(x);
+    final int i = highLowContainer.getIndex(hb);
+    if (i >= 0) {
+      Container c = highLowContainer.getContainerAtIndex(i).flip(Util.lowbits(x));
+      if (c.getCardinality() > 0) {
+        highLowContainer.setContainerAtIndex(i, c);
+      } else {
+        highLowContainer.removeAtIndex(i);
+      }
+    } else {
+      final ArrayContainer newac = new ArrayContainer();
+      highLowContainer.insertNewKeyValueAt(-i - 1, hb, newac.add(Util.lowbits(x)));
+    }
+  }
+
+  /**
+   * Modifies the current bitmap by complementing the bits in the given range, from rangeStart
+   * (inclusive) rangeEnd (exclusive).
+   *
+   * @param rangeStart inclusive beginning of range
+   * @param rangeEnd exclusive ending of range
+   */
+  public void flip(final long rangeStart, final long rangeEnd) {
+    rangeSanityCheck(rangeStart, rangeEnd);
+    if (rangeStart >= rangeEnd) {
+      return; // empty range
+    }
+
+    final int hbStart = Util.toIntUnsigned(Util.highbits(rangeStart));
+    final int lbStart = Util.toIntUnsigned(Util.lowbits(rangeStart));
+    final int hbLast = Util.toIntUnsigned(Util.highbits(rangeEnd - 1));
+    final int lbLast = Util.toIntUnsigned(Util.lowbits(rangeEnd - 1));
+
+    // TODO:this can be accelerated considerably
+    for (int hb = hbStart; hb <= hbLast; ++hb) {
+      // first container may contain partial range
+      final int containerStart = (hb == hbStart) ? lbStart : 0;
+      // last container may contain partial range
+      final int containerLast = (hb == hbLast) ? lbLast : Util.maxLowBitAsInteger();
+      final int i = highLowContainer.getIndex((short) hb);
+
+      if (i >= 0) {
+        final Container c =
+            highLowContainer.getContainerAtIndex(i).inot(containerStart, containerLast + 1);
+        if (c.getCardinality() > 0) {
+          highLowContainer.setContainerAtIndex(i, c);
+        } else {
+          highLowContainer.removeAtIndex(i);
+        }
+      } else {
+        highLowContainer.insertNewKeyValueAt(-i - 1, (short) hb,
+            Container.rangeOfOnes(containerStart, containerLast + 1));
+      }
+    }
+  }
+
+
+ /**
+   * Modifies the current bitmap by complementing the bits in the given range, from rangeStart
+   * (inclusive) rangeEnd (exclusive).
+   *
+   * @param rangeStart inclusive beginning of range
+   * @param rangeEnd exclusive ending of range
+   * @deprecated use the version where longs specify the range
+   */
+  @Deprecated
+  public void flip(final int rangeStart, final int rangeEnd) {
+    if (rangeStart >= 0) {
+      flip((long) rangeStart, (long) rangeEnd);
+    } else {
+      // rangeStart being -ve and rangeEnd being positive is not expected)
+      // so assume both -ve
+      flip(rangeStart & 0xFFFFFFFFL, rangeEnd & 0xFFFFFFFFL);
+    }
+  }
+
+
+
+
+
+  /**
+   * Returns the number of distinct integers added to the bitmap (e.g., number of bits set).
+   *
+   * @return the cardinality
+   */
+  @Override
+  public long getLongCardinality() {
+    long size = 0;
+    for (int i = 0; i < this.highLowContainer.size(); i++) {
+      size += this.highLowContainer.getContainerAtIndex(i).getCardinality();
+    }
+    return size;
+  }
+
+  @Override
+  public int getCardinality() {
+    return (int) getLongCardinality();
+  }
+
+  @Override
+  public void forEach(IntConsumer ic) {
+    for (int i = 0; i < this.highLowContainer.size(); i++) {
+      this.highLowContainer.getContainerAtIndex(i).forEach(this.highLowContainer.keys[i], ic);
+    }
+  }
+
+
+  /**
+   * Return a low-level container pointer that can be used to access the underlying data structure.
+   *
+   * @return container pointer
+   */
+  public ContainerPointer getContainerPointer() {
+    return this.highLowContainer.getContainerPointer();
+  }
+
+
+  /**
+   *
+   * For better performance, consider the Use the {@link #forEach forEach} method.
+   *
+   * @return a custom iterator over set bits, the bits are traversed in ascending sorted order
+   */
+  @Override
+  public PeekableIntIterator getIntIterator() {
+    return new RoaringIntIterator();
+  }
+
+  /**
+   * @return a custom iterator over set bits, the bits are traversed in descending sorted order
+   */
+  @Override
+  public IntIterator getReverseIntIterator() {
+    return new RoaringReverseIntIterator();
+  }
+
+  /**
+   * Estimate of the memory usage of this data structure. This can be expected to be within 1% of
+   * the true memory usage.
+   *
+   * @return estimated memory usage.
+   */
+  @Override
+  public long getLongSizeInBytes() {
+    long size = 8;
+    for (int i = 0; i < this.highLowContainer.size(); i++) {
+      final Container c = this.highLowContainer.getContainerAtIndex(i);
+      size += 2 + c.getSizeInBytes();
+    }
+    return size;
+  }
+
+  @Override
+  public int getSizeInBytes() {
+    return (int) getLongSizeInBytes() ;
+  }
+
+  @Override
+  public int hashCode() {
+    return highLowContainer.hashCode();
+  }
+
+
+  /**
+   * Check whether this bitmap has had its runs compressed.
+   *
+   * @return whether this bitmap has run compression
+   */
+  public boolean hasRunCompression() {
+    for (int i = 0; i < this.highLowContainer.size(); i++) {
+      Container c = this.highLowContainer.getContainerAtIndex(i);
+      if (c instanceof RunContainer) {
+        return true;
+      }
+    }
+    return false;
+  }
+
+  /**
+   * Checks whether the bitmap is empty.
+   *
+   * @return true if this bitmap contains no set bit
+   */
+  @Override
+  public boolean isEmpty() {
+    return highLowContainer.size() == 0;
+  }
+
+
+  /**
+   * iterate over the positions of the true values.
+   *
+   * @return the iterator
+   */
+  @Override
+  public Iterator<Integer> iterator() {
+    return new Iterator<Integer>() {
+      private int hs = 0;
+
+      private ShortIterator iter;
+
+      private int pos = 0;
+
+      private int x;
+
+      @Override
+      public boolean hasNext() {
+        return pos < RoaringBitmap.this.highLowContainer.size();
+      }
+
+      private Iterator<Integer> init() {
+        if (pos < RoaringBitmap.this.highLowContainer.size()) {
+          iter = RoaringBitmap.this.highLowContainer.getContainerAtIndex(pos).getShortIterator();
+          hs = RoaringBitmap.this.highLowContainer.getKeyAtIndex(pos) << 16;
+        }
+        return this;
+      }
+
+      @Override
+      public Integer next() {
+        x = iter.nextAsInt() | hs;
+        if (!iter.hasNext()) {
+          ++pos;
+          init();
+        }
+        return x;
+      }
+
+      @Override
+      public void remove() {
+        // todo: implement
+        throw new UnsupportedOperationException();
+      }
+
+    }.init();
+  }
+
+
+  // don't forget to call repairAfterLazy() afterward
+  // important: x2 should not have been computed lazily
+  protected void lazyor(final RoaringBitmap x2) {
+    int pos1 = 0, pos2 = 0;
+    int length1 = highLowContainer.size();
+    final int length2 = x2.highLowContainer.size();
+    main: if (pos1 < length1 && pos2 < length2) {
+      short s1 = highLowContainer.getKeyAtIndex(pos1);
+      short s2 = x2.highLowContainer.getKeyAtIndex(pos2);
+
+      while (true) {
+        if (s1 == s2) {
+          this.highLowContainer.setContainerAtIndex(pos1, highLowContainer.getContainerAtIndex(pos1)
+              .lazyIOR(x2.highLowContainer.getContainerAtIndex(pos2)));
+          pos1++;
+          pos2++;
+          if ((pos1 == length1) || (pos2 == length2)) {
+            break main;
+          }
+          s1 = highLowContainer.getKeyAtIndex(pos1);
+          s2 = x2.highLowContainer.getKeyAtIndex(pos2);
+        } else if (Util.compareUnsigned(s1, s2) < 0) { // s1 < s2
+          pos1++;
+          if (pos1 == length1) {
+            break main;
+          }
+          s1 = highLowContainer.getKeyAtIndex(pos1);
+        } else { // s1 > s2
+          highLowContainer.insertNewKeyValueAt(pos1, s2,
+              x2.highLowContainer.getContainerAtIndex(pos2).clone());
+          pos1++;
+          length1++;
+          pos2++;
+          if (pos2 == length2) {
+            break main;
+          }
+          s2 = x2.highLowContainer.getKeyAtIndex(pos2);
+        }
+      }
+    }
+    if (pos1 == length1) {
+      highLowContainer.appendCopy(x2.highLowContainer, pos2, length2);
+    }
+  }
+
+  // don't forget to call repairAfterLazy() afterward
+  // important: x2 should not have been computed lazily
+  // this method is like lazyor except that it will convert
+  // the current container to a bitset
+  protected void naivelazyor(RoaringBitmap  x2) {
+    int pos1 = 0, pos2 = 0;
+    int length1 = highLowContainer.size();
+    final int length2 = x2.highLowContainer.size();
+    main: if (pos1 < length1 && pos2 < length2) {
+      short s1 = highLowContainer.getKeyAtIndex(pos1);
+      short s2 = x2.highLowContainer.getKeyAtIndex(pos2);
+
+      while (true) {
+        if (s1 == s2) {
+          BitmapContainer c1 = highLowContainer.getContainerAtIndex(pos1).toBitmapContainer();
+          this.highLowContainer.setContainerAtIndex(pos1,
+              c1.lazyIOR(x2.highLowContainer.getContainerAtIndex(pos2)));
+          pos1++;
+          pos2++;
+          if ((pos1 == length1) || (pos2 == length2)) {
+            break main;
+          }
+          s1 = highLowContainer.getKeyAtIndex(pos1);
+          s2 = x2.highLowContainer.getKeyAtIndex(pos2);
+        } else if (Util.compareUnsigned(s1, s2) < 0) { // s1 < s2
+          pos1++;
+          if (pos1 == length1) {
+            break main;
+          }
+          s1 = highLowContainer.getKeyAtIndex(pos1);
+        } else { // s1 > s2
+          highLowContainer.insertNewKeyValueAt(pos1, s2,
+              x2.highLowContainer.getContainerAtIndex(pos2).clone());
+          pos1++;
+          length1++;
+          pos2++;
+          if (pos2 == length2) {
+            break main;
+          }
+          s2 = x2.highLowContainer.getKeyAtIndex(pos2);
+        }
+      }
+    }
+    if (pos1 == length1) {
+      highLowContainer.appendCopy(x2.highLowContainer, pos2, length2);
+    }
+  }
+
+  /**
+   * Create a new Roaring bitmap containing at most maxcardinality integers.
+   *
+   * @param maxcardinality maximal cardinality
+   * @return a new bitmap with cardinality no more than maxcardinality
+   */
+  @Override
+  public RoaringBitmap limit(int maxcardinality) {
+    RoaringBitmap answer = new RoaringBitmap();
+    int currentcardinality = 0;
+    for (int i = 0; (currentcardinality < maxcardinality)
+        && (i < this.highLowContainer.size()); i++) {
+      Container c = this.highLowContainer.getContainerAtIndex(i);
+      if (c.getCardinality() + currentcardinality <= maxcardinality) {
+        answer.highLowContainer.appendCopy(this.highLowContainer, i);
+        currentcardinality += c.getCardinality();
+      } else {
+        int leftover = maxcardinality - currentcardinality;
+        Container limited = c.limit(leftover);
+        answer.highLowContainer.append(this.highLowContainer.getKeyAtIndex(i), limited);
+        break;
+      }
+    }
+    return answer;
+  }
+
+  /**
+   * In-place bitwise OR (union) operation. The current bitmap is modified.
+   *
+   * @param x2 other bitmap
+   */
+  public void or(final RoaringBitmap x2) {
+    int pos1 = 0, pos2 = 0;
+    int length1 = highLowContainer.size();
+    final int length2 = x2.highLowContainer.size();
+    main: if (pos1 < length1 && pos2 < length2) {
+      short s1 = highLowContainer.getKeyAtIndex(pos1);
+      short s2 = x2.highLowContainer.getKeyAtIndex(pos2);
+
+      while (true) {
+        if (s1 == s2) {
+          this.highLowContainer.setContainerAtIndex(pos1, highLowContainer.getContainerAtIndex(pos1)
+              .ior(x2.highLowContainer.getContainerAtIndex(pos2)));
+          pos1++;
+          pos2++;
+          if ((pos1 == length1) || (pos2 == length2)) {
+            break main;
+          }
+          s1 = highLowContainer.getKeyAtIndex(pos1);
+          s2 = x2.highLowContainer.getKeyAtIndex(pos2);
+        } else if (Util.compareUnsigned(s1, s2) < 0) { // s1 < s2
+          pos1++;
+          if (pos1 == length1) {
+            break main;
+          }
+          s1 = highLowContainer.getKeyAtIndex(pos1);
+        } else { // s1 > s2
+          highLowContainer.insertNewKeyValueAt(pos1, s2,
+              x2.highLowContainer.getContainerAtIndex(pos2).clone());
+          pos1++;
+          length1++;
+          pos2++;
+          if (pos2 == length2) {
+            break main;
+          }
+          s2 = x2.highLowContainer.getKeyAtIndex(pos2);
+        }
+      }
+    }
+    if (pos1 == length1) {
+      highLowContainer.appendCopy(x2.highLowContainer, pos2, length2);
+    }
+  }
+
+
+
+  /**
+   * Computes OR between input bitmaps in the given range, from rangeStart (inclusive) to rangeEnd
+   * (exclusive)
+   *
+   * @param bitmaps input bitmaps, these are not modified
+   * @param rangeStart inclusive beginning of range
+   * @param rangeEnd exclusive ending of range
+   * @return new result bitmap
+   */
+  public static RoaringBitmap or(@SuppressWarnings("rawtypes") final Iterator bitmaps,
+      final long rangeStart, final long rangeEnd) {
+    rangeSanityCheck(rangeStart, rangeEnd);
+
+    Iterator<RoaringBitmap> bitmapsIterator;
+    bitmapsIterator = selectRangeWithoutCopy(bitmaps, rangeStart, rangeEnd);
+    return or(bitmapsIterator);
+  }
+
+
+  /**
+   * Computes OR between input bitmaps in the given range, from rangeStart (inclusive) to rangeEnd
+   * (exclusive)
+   * @param bitmaps input bitmaps, these are not modified
+   * @param rangeStart inclusive beginning of range
+   * @param rangeEnd exclusive ending of range
+   * @return new result bitmap
+   * @deprecated use the version where longs specify the range.
+   *     Negative range points are forbidden.
+   */
+  @Deprecated
+  public static RoaringBitmap or(@SuppressWarnings("rawtypes") final Iterator bitmaps,
+          final int rangeStart, final int rangeEnd) {
+    return or(bitmaps, (long) rangeStart, (long) rangeEnd);
+  }
+
+
+  /**
+   * Rank returns the number of integers that are smaller or equal to x (Rank(infinity) would be
+   * GetCardinality()).
+   *
+   * @param x upper limit
+   *
+   * @return the rank
+   */
+  @Override
+  public long rankLong(int x) {
+    long size = 0;
+    short xhigh = Util.highbits(x);
+
+    for (int i = 0; i < this.highLowContainer.size(); i++) {
+      short key = this.highLowContainer.getKeyAtIndex(i);
+      int comparison = Util.compareUnsigned(key, xhigh);
+      if (comparison < 0) {
+        size += this.highLowContainer.getContainerAtIndex(i).getCardinality();
+      } else if (comparison == 0) {
+        return size + this.highLowContainer.getContainerAtIndex(i).rank(Util.lowbits(x));
+      }
+    }
+    return size;
+  }
+
+  @Override
+  public int rank(int x) {
+    return (int) rankLong(x);
+  }
+
+  @Override
+  public void readExternal(ObjectInput in) throws IOException, ClassNotFoundException {
+    this.highLowContainer.readExternal(in);
+  }
+
+  /**
+   * If present remove the specified integer (effectively, sets its bit value to false)
+   *
+   * @param x integer value representing the index in a bitmap
+   */
+  @Override
+  public void remove(final int x) {
+    final short hb = Util.highbits(x);
+    final int i = highLowContainer.getIndex(hb);
+    if (i < 0) {
+      return;
+    }
+    highLowContainer.setContainerAtIndex(i,
+        highLowContainer.getContainerAtIndex(i).remove(Util.lowbits(x)));
+    if (highLowContainer.getContainerAtIndex(i).getCardinality() == 0) {
+      highLowContainer.removeAtIndex(i);
+    }
+  }
+
+  /**
+   * Remove from the current bitmap all integers in [rangeStart,rangeEnd).
+   *
+   * @param rangeStart inclusive beginning of range
+   * @param rangeEnd exclusive ending of range
+   */
+  public void remove(final long rangeStart, final long rangeEnd) {
+
+    rangeSanityCheck(rangeStart, rangeEnd);
+
+    if (rangeStart >= rangeEnd) {
+      return; // empty range
+    }
+
+
+    final int hbStart = Util.toIntUnsigned(Util.highbits(rangeStart));
+    final int lbStart = Util.toIntUnsigned(Util.lowbits(rangeStart));
+    final int hbLast = Util.toIntUnsigned(Util.highbits(rangeEnd - 1));
+    final int lbLast = Util.toIntUnsigned(Util.lowbits(rangeEnd - 1));
+    if (hbStart == hbLast) {
+      final int i = highLowContainer.getIndex((short) hbStart);
+      if (i < 0) {
+        return;
+      }
+      final Container c = highLowContainer.getContainerAtIndex(i).iremove(lbStart, lbLast + 1);
+      if (c.getCardinality() > 0) {
+        highLowContainer.setContainerAtIndex(i, c);
+      } else {
+        highLowContainer.removeAtIndex(i);
+      }
+      return;
+    }
+    int ifirst = highLowContainer.getIndex((short) hbStart);
+    int ilast = highLowContainer.getIndex((short) hbLast);
+    if (ifirst >= 0) {
+      if (lbStart != 0) {
+        final Container c = highLowContainer.getContainerAtIndex(ifirst).iremove(lbStart,
+            Util.maxLowBitAsInteger() + 1);
+        if (c.getCardinality() > 0) {
+          highLowContainer.setContainerAtIndex(ifirst, c);
+          ifirst++;
+        }
+      }
+    } else {
+      ifirst = -ifirst - 1;
+    }
+    if (ilast >= 0) {
+      if (lbLast != Util.maxLowBitAsInteger()) {
+        final Container c = highLowContainer.getContainerAtIndex(ilast).iremove(0, lbLast + 1);
+        if (c.getCardinality() > 0) {
+          highLowContainer.setContainerAtIndex(ilast, c);
+        } else {
+          ilast++;
+        }
+      } else {
+        ilast++;
+      }
+    } else {
+      ilast = -ilast - 1;
+    }
+    highLowContainer.removeIndexRange(ifirst, ilast);
+  }
+
+
+
+  /**
+   * Remove from the current bitmap all integers in [rangeStart,rangeEnd).
+   *
+   * @param rangeStart inclusive beginning of range
+   * @param rangeEnd exclusive ending of range
+   * @deprecated use the version where longs specify the range
+   */
+  @Deprecated
+  public void remove(final int rangeStart, final int rangeEnd) {
+    if (rangeStart >= 0) {
+      remove((long) rangeStart, (long) rangeEnd);
+    }
+    // rangeStart being -ve and rangeEnd being positive is not expected)
+    // so assume both -ve
+    remove(rangeStart & 0xFFFFFFFFL, rangeEnd & 0xFFFFFFFFL);
+  }
+
+
+  /**
+   * Remove run-length encoding even when it is more space efficient
+   *
+   * @return whether a change was applied
+   */
+  public boolean removeRunCompression() {
+    boolean answer = false;
+    for (int i = 0; i < this.highLowContainer.size(); i++) {
+      Container c = this.highLowContainer.getContainerAtIndex(i);
+      if (c instanceof RunContainer) {
+        Container newc = ((RunContainer) c).toBitmapOrArrayContainer(c.getCardinality());
+        this.highLowContainer.setContainerAtIndex(i, newc);
+        answer = true;
+      }
+    }
+    return answer;
+  }
+
+  // to be used with lazyor
+  protected void repairAfterLazy() {
+    for (int k = 0; k < highLowContainer.size(); ++k) {
+      Container c = highLowContainer.getContainerAtIndex(k);
+      highLowContainer.setContainerAtIndex(k, c.repairAfterLazy());
+    }
+  }
+
+  /**
+   * Use a run-length encoding where it is more space efficient
+   *
+   * @return whether a change was applied
+   */
+  public boolean runOptimize() {
+    boolean answer = false;
+    for (int i = 0; i < this.highLowContainer.size(); i++) {
+      Container c = this.highLowContainer.getContainerAtIndex(i).runOptimize();
+      if (c instanceof RunContainer) {
+        answer = true;
+      }
+      this.highLowContainer.setContainerAtIndex(i, c);
+    }
+    return answer;
+  }
+
+  /**
+   * Checks whether the parameter is a subset of this RoaringBitmap or not
+   * @param subset the potential subset
+   * @return true if the parameter is a subset of this RoaringBitmap
+   */
+  public boolean contains(RoaringBitmap subset) {
+    if(subset.getCardinality() > getCardinality()) {
+      return false;
+    }
+    final int length1 = this.highLowContainer.size;
+    final int length2 = subset.highLowContainer.size;
+    int pos1 = 0, pos2 = 0;
+    while (pos1 < length1 && pos2 < length2) {
+      final short s1 = this.highLowContainer.getKeyAtIndex(pos1);
+      final short s2 = subset.highLowContainer.getKeyAtIndex(pos2);
+      if (s1 == s2) {
+        Container c1 = this.highLowContainer.getContainerAtIndex(pos1);
+        Container c2 = subset.highLowContainer.getContainerAtIndex(pos2);
+        if(!c1.contains(c2)) {
+          return false;
+        }
+        ++pos1;
+        ++pos2;
+      } else if (s1 < s2) {
+        return false;
+      } else {
+        pos2 = subset.highLowContainer.advanceUntil(s1, pos2);
+      }
+    }
+    return pos2 == length2;
+  }
+
+
+  /**
+   * Return the jth value stored in this bitmap.
+   *
+   * @param j index of the value
+   *
+   * @return the value
+   */
+  @Override
+  public int select(int j) {
+    long leftover = Util.toUnsignedLong(j);
+    for (int i = 0; i < this.highLowContainer.size(); i++) {
+      Container c = this.highLowContainer.getContainerAtIndex(i);
+      int thiscard = c.getCardinality();
+      if (thiscard > leftover) {
+        int keycontrib = this.highLowContainer.getKeyAtIndex(i) << 16;
+        int lowcontrib = Util.toIntUnsigned(c.select((int)leftover));
+        return lowcontrib + keycontrib;
+      }
+      leftover -= thiscard;
+    }
+    throw new IllegalArgumentException(
+        "select " + j + " when the cardinality is " + this.getCardinality());
+  }
+
+  /**
+   * Get the first (smallest) integer in this RoaringBitmap,
+   * that is, returns the minimum of the set.
+   * @return the first (smallest) integer 
+   * @throws NoSuchElementException if empty
+   */
+  public int first() {
+    return highLowContainer.first();
+  }
+
+  /**
+   * Get the last (largest) integer in this RoaringBitmap,
+   * that is, returns the maximum of the set.
+   * @return the last (largest) integer
+   * @throws NoSuchElementException if empty
+   */
+  public int last() {
+    return highLowContainer.last();
+  }
+
+  /**
+   * Serialize this bitmap.
+   *
+   *  See format specification at https://github.com/RoaringBitmap/RoaringFormatSpec
+   *
+   * Consider calling {@link #runOptimize} before serialization to improve compression.
+   *
+   * The current bitmap is not modified.
+   *
+   * Advanced example: To serialize your bitmap to a ByteBuffer, you can do the following.
+   *
+   * <pre>
+   * {@code
+   *   //r is your bitmap
+   *
+   *   r.runOptimize(); // might improve compression
+   *   // next we create the ByteBuffer where the data will be stored
+   *   ByteBuffer outbb = ByteBuffer.allocate(r.serializedSizeInBytes());
+   *   // then we can serialize on a custom OutputStream
+   *   mrb.serialize(new DataOutputStream(new OutputStream(){
+   *       ByteBuffer mBB;
+   *       OutputStream init(ByteBuffer mbb) {mBB=mbb; return this;}
+   *       public void close() {}
+   *       public void flush() {}
+   *       public void write(int b) {
+   *         mBB.put((byte) b);}
+   *       public void write(byte[] b) {mBB.put(b);}
+   *       public void write(byte[] b, int off, int l) {mBB.put(b,off,l);}
+   *   }.init(outbb)));
+   *   // outbuff will now contain a serialized version of your bitmap
+   * }
+   * </pre>
+   *
+   * Note: Java's data structures are in big endian format. Roaring serializes to a little endian
+   * format, so the bytes are flipped by the library during serialization to ensure that what is
+   * stored is in little endian---despite Java's big endianness. You can defeat this process by
+   * reflipping the bytes again in a custom DataOutput which could lead to serialized Roaring
+   * objects with an incorrect byte order.
+   *
+   * @param out the DataOutput stream
+   * @throws IOException Signals that an I/O exception has occurred.
+   */
+  @Override
+  public void serialize(DataOutput out) throws IOException {
+    this.highLowContainer.serialize(out);
+  }
+
+
+  /**
+   * Assume that one wants to store "cardinality" integers in [0, universe_size), this function
+   * returns an upper bound on the serialized size in bytes.
+   *
+   * @param cardinality maximal cardinality
+   * @param universe_size maximal value
+   * @return upper bound on the serialized size in bytes of the bitmap
+   */
+  public static long maximumSerializedSize(long cardinality, long universe_size) {
+    long contnbr = (universe_size + 65535) / 65536;
+    if (contnbr > cardinality) {
+      contnbr = cardinality;
+      // we can't have more containers than we have values
+    }
+    final long headermax = Math.max(8, 4 + (contnbr + 7) / 8) + 8 * contnbr;
+    final long valsarray = 2 * cardinality;
+    final long valsbitmap = contnbr * 8192;
+    final long valsbest = Math.min(valsarray, valsbitmap);
+    return valsbest + headermax;
+  }
+
+  /**
+   * Report the number of bytes required to serialize this bitmap. This is the number of bytes
+   * written out when using the serialize method. When using the writeExternal method, the count
+   * will be higher due to the overhead of Java serialization.
+   *
+   * @return the size in bytes
+   */
+  @Override
+  public int serializedSizeInBytes() {
+    return this.highLowContainer.serializedSizeInBytes();
+  }
+
+  /**
+   * Return new iterator with only values from rangeStart (inclusive) to rangeEnd (exclusive)
+   *
+   * @param bitmaps bitmaps iterator
+   * @param rangeStart inclusive
+   * @param rangeEnd exclusive
+   * @return new iterator of bitmaps
+   */
+  private static Iterator<RoaringBitmap> selectRangeWithoutCopy(final Iterator bitmaps,
+      final long rangeStart, final long rangeEnd) {
+    Iterator<RoaringBitmap> bitmapsIterator;
+    bitmapsIterator = new Iterator<RoaringBitmap>() {
+      @Override
+      public boolean hasNext() {
+        return bitmaps.hasNext();
+      }
+
+      @Override
+      public RoaringBitmap next() {
+        RoaringBitmap next = (RoaringBitmap) bitmaps.next();
+        return selectRangeWithoutCopy(next, rangeStart, rangeEnd);
+      }
+
+      @Override
+      public void remove() {
+        throw new UnsupportedOperationException("Remove not supported");
+      }
+    };
+    return bitmapsIterator;
+  }
+
+
+  /**
+   *
+   * Extracts the values in the specified range, rangeStart (inclusive) and rangeEnd (exclusive)
+   * while avoiding copies as much as possible.
+   *
+   * @param rb input bitmap
+   * @param rangeStart inclusive
+   * @param rangeEnd exclusive
+   * @return new bitmap
+   */
+
+  // had formerly failed if rangeEnd==0
+  private static RoaringBitmap selectRangeWithoutCopy(RoaringBitmap rb, final long rangeStart,
+      final long rangeEnd) {
+    final int hbStart = Util.toIntUnsigned(Util.highbits(rangeStart));
+    final int lbStart = Util.toIntUnsigned(Util.lowbits(rangeStart));
+    final int hbLast = Util.toIntUnsigned(Util.highbits(rangeEnd - 1));
+    final int lbLast = Util.toIntUnsigned(Util.lowbits(rangeEnd - 1));
+    RoaringBitmap answer = new RoaringBitmap();
+
+    assert(rangeStart >= 0 && rangeEnd >= 0);
+
+    if (rangeEnd <= rangeStart) {
+      return answer;
+    }
+
+    if (hbStart == hbLast) {
+      final int i = rb.highLowContainer.getIndex((short) hbStart);
+      if (i >= 0) {
+        final Container c = rb.highLowContainer.getContainerAtIndex(i).remove(0, lbStart)
+            .iremove(lbLast + 1, Util.maxLowBitAsInteger() + 1);
+        if (c.getCardinality() > 0) {
+          answer.highLowContainer.append((short) hbStart, c);
+        }
+      }
+      return answer;
+    }
+    int ifirst = rb.highLowContainer.getIndex((short) hbStart);
+    int ilast = rb.highLowContainer.getIndex((short) hbLast);
+    if (ifirst >= 0) {
+      final Container c = rb.highLowContainer.getContainerAtIndex(ifirst).remove(0, lbStart);
+      if (c.getCardinality() > 0) {
+        answer.highLowContainer.append((short) hbStart, c);
+      }
+    }
+
+    // revised to loop on ints
+    for (int hb = hbStart + 1; hb <= hbLast - 1; ++hb) {
+      final int i = rb.highLowContainer.getIndex((short)hb);
+      final int j = answer.highLowContainer.getIndex((short) hb);
+      assert j < 0;
+
+      if (i >= 0) {
+        final Container c = rb.highLowContainer.getContainerAtIndex(i);
+        answer.highLowContainer.insertNewKeyValueAt(-j - 1, (short)hb, c);
+      }
+    }
+
+    if (ilast >= 0) {
+      final Container c = rb.highLowContainer.getContainerAtIndex(ilast).remove(lbLast + 1,
+          Util.maxLowBitAsInteger() + 1);
+      if (c.getCardinality() > 0) {
+        answer.highLowContainer.append((short) hbLast, c);
+      }
+    }
+    return answer;
+  }
+
+
+  /**
+   * Return the set values as an array, if the cardinality is smaller than 2147483648.
+   * The integer values are in sorted order.
+   *
+   * @return array representing the set values.
+   */
+  @Override
+  public int[] toArray() {
+    final int[] array = new int[this.getCardinality()];
+    int pos = 0, pos2 = 0;
+    while (pos < this.highLowContainer.size()) {
+      final int hs = this.highLowContainer.getKeyAtIndex(pos) << 16;
+      Container c = this.highLowContainer.getContainerAtIndex(pos++);
+      c.fillLeastSignificant16bits(array, pos2, hs);
+      pos2 += c.getCardinality();
+    }
+    return array;
+  }
+
+
+  /**
+   *
+   * Convert (copies) to a mutable roaring bitmap.
+   *
+   * @return a copy of this bitmap as a MutableRoaringBitmap
+   */
+  public MutableRoaringBitmap toMutableRoaringBitmap() {
+    return new MutableRoaringBitmap(this);
+  }
+
+  /**
+   * A string describing the bitmap.
+   *
+   * @return the string
+   */
+  @Override
+  public String toString() {
+    final StringBuilder answer = new StringBuilder();
+    final IntIterator i = this.getIntIterator();
+    answer.append("{");
+    if (i.hasNext()) {
+      answer.append(i.next() & 0xFFFFFFFFL);
+    }
+    while (i.hasNext()) {
+      answer.append(",");
+      // to avoid using too much memory, we limit the size
+      if(answer.length() > 0x80000) {
+        answer.append("...");
+        break;
+      }
+      answer.append(i.next() & 0xFFFFFFFFL);
+
+    }
+    answer.append("}");
+    return answer.toString();
+  }
+
+  /**
+   * Recover allocated but unused memory.
+   */
+  @Override
+  public void trim() {
+    for (int i = 0; i < this.highLowContainer.size(); i++) {
+      this.highLowContainer.getContainerAtIndex(i).trim();
+    }
+  }
+
+
+  @Override
+  public void writeExternal(ObjectOutput out) throws IOException {
+    this.highLowContainer.writeExternal(out);
+  }
+
+  /**
+   * In-place bitwise XOR (symmetric difference) operation. The current bitmap is modified.
+   *
+   * @param x2 other bitmap
+   */
+  public void xor(final RoaringBitmap x2) {
+    int pos1 = 0, pos2 = 0;
+    int length1 = highLowContainer.size();
+    final int length2 = x2.highLowContainer.size();
+
+    main: if (pos1 < length1 && pos2 < length2) {
+      short s1 = highLowContainer.getKeyAtIndex(pos1);
+      short s2 = x2.highLowContainer.getKeyAtIndex(pos2);
+
+      while (true) {
+        if (s1 == s2) {
+          final Container c = highLowContainer.getContainerAtIndex(pos1)
+              .ixor(x2.highLowContainer.getContainerAtIndex(pos2));
+          if (c.getCardinality() > 0) {
+            this.highLowContainer.setContainerAtIndex(pos1, c);
+            pos1++;
+          } else {
+            highLowContainer.removeAtIndex(pos1);
+            --length1;
+          }
+          pos2++;
+          if ((pos1 == length1) || (pos2 == length2)) {
+            break main;
+          }
+          s1 = highLowContainer.getKeyAtIndex(pos1);
+          s2 = x2.highLowContainer.getKeyAtIndex(pos2);
+        } else if (Util.compareUnsigned(s1, s2) < 0) { // s1 < s2
+          pos1++;
+          if (pos1 == length1) {
+            break main;
+          }
+          s1 = highLowContainer.getKeyAtIndex(pos1);
+        } else { // s1 > s2
+          highLowContainer.insertNewKeyValueAt(pos1, s2,
+              x2.highLowContainer.getContainerAtIndex(pos2).clone());
+          pos1++;
+          length1++;
+          pos2++;
+          if (pos2 == length2) {
+            break main;
+          }
+          s2 = x2.highLowContainer.getKeyAtIndex(pos2);
+        }
+      }
+    }
+    if (pos1 == length1) {
+      highLowContainer.appendCopy(x2.highLowContainer, pos2, length2);
+    }
+  }
+
+  /**
+   * Computes XOR between input bitmaps in the given range, from rangeStart (inclusive) to rangeEnd
+   * (exclusive)
+   *
+   * @param bitmaps input bitmaps, these are not modified
+   * @param rangeStart inclusive beginning of range
+   * @param rangeEnd exclusive ending of range
+   * @return new result bitmap
+   */
+  public static RoaringBitmap xor(@SuppressWarnings("rawtypes") final Iterator bitmaps,
+      final long rangeStart, final long rangeEnd) {
+    rangeSanityCheck(rangeStart, rangeEnd);
+    Iterator<RoaringBitmap> bitmapsIterator;
+    bitmapsIterator = selectRangeWithoutCopy(bitmaps, rangeStart, rangeEnd);
+    return FastAggregation.xor(bitmapsIterator);
+  }
+
+  /**
+   * Computes XOR between input bitmaps in the given range, from rangeStart (inclusive) to rangeEnd
+   * (exclusive)
+   *
+   * @param bitmaps input bitmaps, these are not modified
+   * @param rangeStart inclusive beginning of range
+   * @param rangeEnd exclusive ending of range
+   * @return new result bi
+   * @deprecated use the version where longs specify the range.
+   *     Negative values not allowed for rangeStart and rangeEnd
+   */
+  @Deprecated
+  public static RoaringBitmap xor(@SuppressWarnings("rawtypes") final Iterator bitmaps,
+          final int rangeStart, final int rangeEnd) {
+    return xor(bitmaps, (long) rangeStart, (long) rangeEnd);
+  }
+
+
+}