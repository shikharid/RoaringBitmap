--- conflicted
+++ resolved
@@ -1406,19 +1406,22 @@
         assertNotSame(container, result);
         assertEquals(container, result);
     }
-
-
-
-<<<<<<< HEAD
-=======
+   
+    @Test
+    public void not2() {
+        MappeableRunContainer container  = new MappeableRunContainer();
+        container.add((short) 0);
+        container.add((short) 2);
+        container.add((short) 55);
+        container.add((short) 64);
+        container.add((short) 256);
+
         MappeableContainer result =  container.not(64,66);
         assertEquals(5, result.getCardinality());
         for (short i : new short[] {0,2,55,65,256})
             assertTrue(result.contains(i));
     }
    
->>>>>>> 14d5ad7b
-
     @Test
     public void not3() {
         MappeableRunContainer container = new MappeableRunContainer();
@@ -1429,10 +1432,7 @@
             assertTrue(result.contains(i));
     }
     
-<<<<<<< HEAD
-
-
-=======
+
     @Test
     public void not4() {
         MappeableRunContainer container  = new MappeableRunContainer();
@@ -1460,24 +1460,27 @@
         container.add((short) 756);
 
         // all runs are after the range
-        MappeableContainer result =  container.not(300,303); 
+        MappeableContainer result =  container.not(300,303);
         assertEquals(8, result.getCardinality());
         for (short i : new short[] {500,502,555,564,756,300,301,302})
             assertTrue(result.contains(i));
     }
->>>>>>> 14d5ad7b
-
-
-
-<<<<<<< HEAD
-=======
+
+
+    @Test
+    public void not6() {
+        MappeableRunContainer container  = new MappeableRunContainer();
+        container.add((short) 500);
+        container.add((short) 501);
+        container.add((short) 502);
+        container.add((short) 503);
+
         // one run is  strictly within the range
         MappeableContainer result =  container.not(499,505); 
         assertEquals(2, result.getCardinality());
         for (short i : new short[] {499,504})
             assertTrue(result.contains(i));
     }
->>>>>>> 14d5ad7b
 
 
     @Test
@@ -1500,9 +1503,17 @@
     }
 
 
-
-<<<<<<< HEAD
-=======
+    @Test
+    public void not8() {
+        MappeableRunContainer container  = new MappeableRunContainer();
+        container.add((short) 300);
+        container.add((short) 500);
+        container.add((short) 501);
+        container.add((short) 502);
+        container.add((short) 503);
+        container.add((short) 504);
+        container.add((short) 505);
+
         // second  run, spans the range
         MappeableContainer result =  container.not(502,504); 
 
@@ -1510,7 +1521,7 @@
         for (short i : new short[] {300, 500,501,504,505})
             assertTrue(result.contains(i));
     }
->>>>>>> 14d5ad7b
+
 
     @Test
     public void not9() {
@@ -1531,8 +1542,6 @@
     }
 
 
-<<<<<<< HEAD
-=======
     @Test
     public void not10() {
         MappeableRunContainer container  = new MappeableRunContainer();
@@ -1599,6 +1608,7 @@
 
 
 
+
     @Test
     public void not12A() {
         MappeableRunContainer container  = new MappeableRunContainer();
@@ -1634,30 +1644,7 @@
     }
 
 
->>>>>>> 14d5ad7b
-
-
-    private void not14once(int num, int rangeSize) {
-        MappeableRunContainer container  = new MappeableRunContainer();
-        BitSet checker = new BitSet();
-        for (int i=0; i < num; ++i) {
-            int val = (int) (Math.random()*65536);
-            checker.set(val);
-            container.add((short)val);
-        }
-
-        int rangeStart = (int) Math.random() * (65536-rangeSize);
-        int rangeEnd = rangeStart+rangeSize;
-
-        MappeableContainer result =  container.not(rangeStart, rangeEnd);
-        checker.flip(rangeStart,rangeEnd);
-        
-        // esnsure they agree on each possible bit
-        for (int i=0; i < 65536; ++i)
-            assertFalse(result.contains((short)i) ^ checker.get(i));
-
-    }
-    
+
     
       @Test
       public void not15() {
